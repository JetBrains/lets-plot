--- conflicted
+++ resolved
@@ -11,11 +11,7 @@
   - matplotlib
   - pip
   - pip:                            # Packages installed from PyPI
-<<<<<<< HEAD
-      - lets-plot==1.5.1
-=======
       - lets-plot==1.5.2
->>>>>>> 6d83c3e9
       - pypng
       - pillow
       - scikit-datasets
