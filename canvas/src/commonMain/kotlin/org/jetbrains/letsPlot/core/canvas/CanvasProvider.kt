/*
 * Copyright (c) 2023. JetBrains s.r.o.
 * Use of this source code is governed by the MIT license that can be found in the LICENSE file.
 */

package org.jetbrains.letsPlot.core.canvas

import org.jetbrains.letsPlot.commons.geometry.Vector
import org.jetbrains.letsPlot.commons.intern.async.Async
import org.jetbrains.letsPlot.commons.values.Bitmap
import org.jetbrains.letsPlot.core.canvas.Canvas.Snapshot

interface CanvasProvider {
    fun createCanvas(size: Vector): Canvas
<<<<<<< HEAD
    fun createSnapshot(dataUrl: String): Async<Snapshot>
    fun createSnapshot(rgba: ByteArray, size: Vector): Async<Snapshot>
    fun immediateSnapshot(rgba: ByteArray, size: Vector): Snapshot
    fun immediateSnapshot(dataUrl: String): Snapshot
    fun snapshot(bitmap: Bitmap): Snapshot {
        return immediateSnapshot(bitmap.rgbaBytes(), Vector(bitmap.width, bitmap.height))
    }
=======
    fun decodeDataImageUrl(dataUrl: String): Async<Snapshot>
    fun decodePng(png: ByteArray, size: Vector): Async<Snapshot>
>>>>>>> 9213b42f
}<|MERGE_RESOLUTION|>--- conflicted
+++ resolved
@@ -7,21 +7,10 @@
 
 import org.jetbrains.letsPlot.commons.geometry.Vector
 import org.jetbrains.letsPlot.commons.intern.async.Async
-import org.jetbrains.letsPlot.commons.values.Bitmap
 import org.jetbrains.letsPlot.core.canvas.Canvas.Snapshot
 
 interface CanvasProvider {
     fun createCanvas(size: Vector): Canvas
-<<<<<<< HEAD
-    fun createSnapshot(dataUrl: String): Async<Snapshot>
-    fun createSnapshot(rgba: ByteArray, size: Vector): Async<Snapshot>
-    fun immediateSnapshot(rgba: ByteArray, size: Vector): Snapshot
-    fun immediateSnapshot(dataUrl: String): Snapshot
-    fun snapshot(bitmap: Bitmap): Snapshot {
-        return immediateSnapshot(bitmap.rgbaBytes(), Vector(bitmap.width, bitmap.height))
-    }
-=======
     fun decodeDataImageUrl(dataUrl: String): Async<Snapshot>
     fun decodePng(png: ByteArray, size: Vector): Async<Snapshot>
->>>>>>> 9213b42f
 }