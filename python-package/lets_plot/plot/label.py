#
# Copyright (c) 2019. JetBrains s.r.o.
# Use of this source code is governed by the MIT license that can be found in the LICENSE file.
#
from .core import FeatureSpec, FeatureSpecArray
<<<<<<< HEAD
from .scale import _scale
from .guide import guides, guide_legend
=======
from .guide import _guide, guides
>>>>>>> e84975ec

#
# Plot title
# Scale names: axis labels / legend titles
#
__all__ = ['ggtitle',
           'labs',
           'xlab', 'ylab']


def ggtitle(label, subtitle=None):
    """
    Add title to the plot.

    Parameters
    ----------
    label : str
        The text for the plot title.
    subtitle : str
        The text for the plot subtitle.

    Returns
    -------
    `FeatureSpec`
        Plot title specification.

    Notes
    -----
    Split a long title/subtitle into two lines or more using `\\\\n` as a text separator.

    Examples
    --------
    .. jupyter-execute::
        :linenos:
        :emphasize-lines: 5
        
        from lets_plot import *
        LetsPlot.setup_html()
        data = {'x': list(range(10)), 'y': list(range(10))}
        ggplot(data, aes('x', 'y')) + geom_point(aes(size='y')) + \\
            ggtitle('New Plot Title')

    """
    return labs(title=label, subtitle=subtitle)


def xlab(label):
    """
    Add label to the x axis.

    Parameters
    ----------
    label : str
        The text for the x axis label.

    Returns
    -------
    `FeatureSpec`
        Axis label specification.

    Examples
    --------
    .. jupyter-execute::
        :linenos:
        :emphasize-lines: 5
        
        from lets_plot import *
        LetsPlot.setup_html()
        data = {'x': list(range(10)), 'y': list(range(10))}
        ggplot(data, aes('x', 'y')) + geom_point(aes(size='y')) + \\
            xlab('x axis label')

    """
    return labs(x=label)


def ylab(label):
    """
    Add label to the y axis.

    Parameters
    ----------
    label : str
        The text for the y axis label.

    Returns
    -------
    `FeatureSpec`
        Axis label specification.

    Examples
    --------
    .. jupyter-execute::
        :linenos:
        :emphasize-lines: 5
        
        from lets_plot import *
        LetsPlot.setup_html()
        data = {'x': list(range(10)), 'y': list(range(10))}
        ggplot(data, aes('x', 'y')) + geom_point(aes(size='y')) + \\
            ylab('y axis label')

    """
    return labs(y=label)


def _is_title_by_scale_spec(aes):
    aes_list = ['x', 'y',
                'color', 'colour', 'col', 'fill', 'paint_a', 'paint_b', 'paint_c',
                'alpha', 'shape', 'linetype', 'size', 'stroke', 'linewidth']
    return aes.lower() in aes_list


def labs(title=None, subtitle=None, caption=None, **labels):
    """
    Change plot title and axis label.

    Parameters
    ----------
    title : str
        The text for the plot title.
    subtitle : str
        The text for the plot subtitle.
    caption : str
        The text for the plot caption.
    labels
        Name-value pairs where name should be an aesthetic or legend group name
        and value should be a string, e.g. `color="New Color label"`.

    Returns
    -------
    `FeatureSpec` or `FeatureSpecArray`
        Labels specification.

    Examples
    --------
    .. jupyter-execute::
        :linenos:
        :emphasize-lines: 5-6
        
        from lets_plot import *
        LetsPlot.setup_html()
        data = {'x': list(range(10)), 'y': list(range(10))}
        ggplot(data, aes('x', 'y')) + geom_point(aes(size='y')) + \\
            labs(title='New plot title', subtitle='The plot subtitle', caption='The plot caption', \\
                 x='New x axis label', y='New y axis label', size='New legend title')

    """
    specs = []

    # handle ggtitle
    if title is not None or subtitle is not None:
        specs.append(FeatureSpec('ggtitle', name=None, text=title, subtitle=subtitle))

    # plot caption
    if caption is not None:
        specs.append(FeatureSpec('caption', name=None, text=caption))

<<<<<<< HEAD
    # scales for aes or guides for others
    for key, label in labels.items():
        if _is_title_by_scale_spec(key):
            specs.append(_scale(aesthetic=key, name=label))
        else:
            specs.append(guides(**{key: guide_legend(title=label)}))
=======
    # guides
    for key, label in labels.items():
        specs.append(guides(**{key: _guide(name=None, title=label)}))
>>>>>>> e84975ec

    if len(specs) == 1:
        return specs[0]
    return FeatureSpecArray(*specs)<|MERGE_RESOLUTION|>--- conflicted
+++ resolved
@@ -3,12 +3,7 @@
 # Use of this source code is governed by the MIT license that can be found in the LICENSE file.
 #
 from .core import FeatureSpec, FeatureSpecArray
-<<<<<<< HEAD
-from .scale import _scale
-from .guide import guides, guide_legend
-=======
 from .guide import _guide, guides
->>>>>>> e84975ec
 
 #
 # Plot title
@@ -115,13 +110,6 @@
     return labs(y=label)
 
 
-def _is_title_by_scale_spec(aes):
-    aes_list = ['x', 'y',
-                'color', 'colour', 'col', 'fill', 'paint_a', 'paint_b', 'paint_c',
-                'alpha', 'shape', 'linetype', 'size', 'stroke', 'linewidth']
-    return aes.lower() in aes_list
-
-
 def labs(title=None, subtitle=None, caption=None, **labels):
     """
     Change plot title and axis label.
@@ -167,18 +155,9 @@
     if caption is not None:
         specs.append(FeatureSpec('caption', name=None, text=caption))
 
-<<<<<<< HEAD
-    # scales for aes or guides for others
-    for key, label in labels.items():
-        if _is_title_by_scale_spec(key):
-            specs.append(_scale(aesthetic=key, name=label))
-        else:
-            specs.append(guides(**{key: guide_legend(title=label)}))
-=======
     # guides
     for key, label in labels.items():
         specs.append(guides(**{key: _guide(name=None, title=label)}))
->>>>>>> e84975ec
 
     if len(specs) == 1:
         return specs[0]
