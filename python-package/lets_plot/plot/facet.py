#
# Copyright (c) 2019. JetBrains s.r.o.
# Use of this source code is governed by the MIT license that can be found in the LICENSE file.
#
from .core import FeatureSpec

# Facets display subsets of the dataset in different panels.


__all__ = ['facet_grid', 'facet_wrap']


def facet_grid(x=None, y=None, *, scales=None, x_order=1, y_order=1,
               x_format=None, y_format=None,
               x_labwidth=None, y_labwidth=None):
    """
    Split data by one or two faceting variables.
    For each data subset creates a plot panel and lays out panels as grid.
    The grid columns are defined by X faceting variable and rows are defined by Y faceting variable.

    Parameters
    ----------
    x : str
        Variable name which defines columns of the facet grid.
    y : str
        Variable name which defines rows of the facet grid.
    scales : str
        Specify whether scales are shared across all facets.
        'fixed' - shared (the default), 'free' - vary across both rows and columns,
        'free_x' or 'free_y' - vary across rows or columns respectively.
    x_order : int, default=1
        Specify ordering direction of columns. 1 - ascending, -1 - descending, 0 - no ordering.
    y_order : int, default=1
        Specify ordering direction of rows. 1 - ascending, -1 - descending, 0 - no ordering.
    x_format : str
        Specify the format pattern for displaying faceting values in columns.
    y_format : str
        Specify the format pattern for displaying faceting values in rows.
    x_labwidth : int, default=None
        The maximum label length (in characters) before a line breaking is applied.
        If the original facet label already contains ``\\\\n`` as a text separator, it splits at those points first,
        then wraps each part according to ``x_labwidth``.
    y_labwidth : int, default=None
        The maximum label length (in characters) before a line breaking is applied.
        If the original facet label already contains ``\\\\n`` as a text separator, it splits at those points first,
        then wraps each part according to ``y_labwidth``.

    Returns
    -------
    ``FeatureSpec``
        Facet grid specification.

    Notes
    -----
    Format pattern in the ``x_format`` / ``y_format`` parameters can be
    just a number format (like 'd') or a string template where number format
    is surrounded by curly braces: "{d} cylinders".

    For example:

    - '.2f' -> '12.45',
    - 'Score: {.2f}' -> 'Score: 12.45',
    - 'Score: {}' -> 'Score: 12.454789'.

    For more info see `Formatting <https://lets-plot.org/python/pages/formats.html>`__.

    Examples
    --------
    .. jupyter-execute::
        :linenos:
        :emphasize-lines: 9

        import numpy as np
        from lets_plot import *
        LetsPlot.setup_html()
        n = 100
        np.random.seed(42)
        x = np.random.normal(size=n)
        group = np.random.choice(['a', 'b'], size=n)
        ggplot({'x': x, 'group': group}, aes(x='x')) + \\
            geom_histogram() + facet_grid(x='group')

    |

    .. jupyter-execute::
        :linenos:
        :emphasize-lines: 11

        import numpy as np
        from lets_plot import *
        LetsPlot.setup_html()
        n = 1000
        np.random.seed(42)
        x = np.random.normal(size=n)
        p = [1/6, 1/3, 1/2]
        y = np.random.choice(p, size=n, p=p)
        ggplot({'x': x, 'y': y}, aes(x='x')) + \\
            geom_histogram() + \\
            facet_grid(y='y', y_order=-1, y_format='.2f')

    """
    return _facet('grid',
                  x=x, y=y,
                  scales=scales,
                  x_order=x_order, y_order=y_order,
                  x_format=x_format, y_format=y_format,
                  x_labwidth=x_labwidth, y_labwidth=y_labwidth)


def facet_wrap(facets, ncol=None, nrow=None, *, scales=None, order=1, format=None, drop=None, dir="h", labwidth=None):
    """
    Split data by one or more faceting variables.
    For each data subset creates a plot panel and lays out panels
    according to the ``ncol``, ``nrow`` and ``dir`` settings.

    Parameters
    ----------
    facets : str or list
        One or more faceting variable names.
    ncol : int
        Number of columns.
    nrow : int
        Number of rows.
    scales : str
        Specifies whether scales are shared across all facets.
        'fixed' - shared (the default), 'free' - vary across both rows and columns,
        'free_x' or 'free_y' - vary across rows or columns respectively.
    order : int or list, default=1
        Specify ordering direction panels. 1 - ascending, -1 - descending, 0 - no ordering.
        When a list is given, then values in the list are positionally matched to variables in ``facets``.
    format : str or list
        Specify the format pattern for displaying faceting values.
<<<<<<< HEAD
        The ``format`` values are positionally matched to variables in ``facets``.
=======
        The `format` values are positionally matched to variables in `facets`.
    drop : bool, default=True
        Specifies whether to drop unused factor levels (the default behavior)
        or to show all factor levels regardless of whether they occur in the data.
>>>>>>> b4f88e93
    dir : {'h', 'v'}, default='h'
        Direction: either 'h' for horizontal or 'v' for vertical.
    labwidth : int or list
        The maximum label length (in characters) before a line breaking is applied.
        If the original facet label already contains ``\\\\n`` as a text separator, it splits at those points first,
        then wraps each part according to ``labwidth``.


    Returns
    -------
    ``FeatureSpec``
        Facet wrap specification.

    Notes
    -----
    Format patterns in the ``format`` parameter can be just a number format (like 'd') or
    a string template where number format is surrounded by curly braces: "{d} cylinders".

    For example:

    - '.2f' -> '12.45',
    - 'Score: {.2f}' -> 'Score: 12.45',
    - 'Score: {}' -> 'Score: 12.454789'.

    For more info see `Formatting <https://lets-plot.org/python/pages/formats.html>`__.

    Examples
    --------
    .. jupyter-execute::
        :linenos:
        :emphasize-lines: 9

        import numpy as np
        from lets_plot import *
        LetsPlot.setup_html()
        n = 100
        np.random.seed(42)
        x = np.random.normal(size=n)
        group = np.random.choice(['a', 'b'], size=n)
        ggplot({'x': x, 'group': group}, aes(x='x')) + \\
            geom_histogram() + facet_wrap(facets='group')

    |

    .. jupyter-execute::
        :linenos:
        :emphasize-lines: 11

        import numpy as np
        from lets_plot import *
        LetsPlot.setup_html()
        n = 1000
        np.random.seed(42)
        x = np.random.normal(size=n)
        p = [1/6, 1/3, 1/2]
        y = np.random.choice(p, size=n, p=p)
        ggplot({'x': x, 'y': y}, aes(x='x')) + \\
            geom_histogram() + \\
            facet_wrap(facets='y', order=-1, ncol=2, dir='v', format='.2f')

    """
    return _facet('wrap',
                  facets=facets,
                  ncol=ncol, nrow=nrow,
                  scales=scales,
                  order=order,
                  format=format,
                  drop=drop,
                  dir=dir,
                  labwidth=labwidth)


def _facet(name, **kwargs):
    return FeatureSpec('facet', name=name, **kwargs)<|MERGE_RESOLUTION|>--- conflicted
+++ resolved
@@ -130,14 +130,10 @@
         When a list is given, then values in the list are positionally matched to variables in ``facets``.
     format : str or list
         Specify the format pattern for displaying faceting values.
-<<<<<<< HEAD
-        The ``format`` values are positionally matched to variables in ``facets``.
-=======
         The `format` values are positionally matched to variables in `facets`.
     drop : bool, default=True
         Specifies whether to drop unused factor levels (the default behavior)
         or to show all factor levels regardless of whether they occur in the data.
->>>>>>> b4f88e93
     dir : {'h', 'v'}, default='h'
         Direction: either 'h' for horizontal or 'v' for vertical.
     labwidth : int or list
