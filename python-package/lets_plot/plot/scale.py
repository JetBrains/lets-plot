#
# Copyright (c) 2019. JetBrains s.r.o.
# Use of this source code is governed by the MIT license that can be found in the LICENSE file.
#
from .core import FeatureSpec
from .util import as_boolean

#
# Scales
#

__all__ = ['scale_shape',
           'scale_color_manual', 'scale_fill_manual', 'scale_size_manual',
           'scale_shape_manual', 'scale_linetype_manual', 'scale_alpha_manual',
           'scale_fill_gradient', 'scale_fill_continuous', 'scale_color_gradient', 'scale_color_continuous',
           'scale_fill_gradient2', 'scale_color_gradient2',
           'scale_color_gradientn', 'scale_fill_gradientn',
           'scale_fill_hue', 'scale_fill_discrete', 'scale_color_hue', 'scale_color_discrete',
           'scale_fill_grey', 'scale_color_grey',
           'scale_fill_brewer', 'scale_color_brewer',
           'scale_fill_viridis', 'scale_color_viridis',
           'scale_alpha', 'scale_size', 'scale_size_area'
           ]


def scale_shape(solid=True, name=None, breaks=None, labels=None, limits=None, na_value=None, guide=None, format=None):
    """
    Scale for shapes.

    Parameters
    ----------
    solid : bool, default=True
        Are the shapes solid (default) True, or hollow (False).
    name : str
        The name of the scale - used as the axis label or the legend title.
    breaks : list
        A vector specifying values to display as ticks on axis.
    labels : list of str
        A vector of labels (on ticks).
    limits : list
        Continuous scale: a numeric vector of length two providing limits of the scale.
        Discrete scale: a vector specifying the data range for the scale
        and the default order of their display in guides.
    na_value
        Missing values will be replaced with this value.
    guide
        A result returned by `guide_legend()` function or 'none' to hide the guide.
    format : str
        Define the format for labels on the scale. The syntax resembles Python's:
        '.2f' -> '12.45'
        'Num {}' -> 'Num 12.456789'
        'TTL: {.2f}$' -> 'TTL: 12.45$'
        For more info see https://lets-plot.org/pages/formats.html.

    Returns
    -------
    `FeatureSpec`
        Scale specification.

    Notes
    -----
    Scale for shapes. A continuous variable cannot be mapped to shape.

    Examples
    --------
    .. jupyter-execute::
        :linenos:
        :emphasize-lines: 8

        import numpy as np
        from lets_plot import *
        LetsPlot.setup_html()
        x = np.arange(10)
        c = np.where(x < 5, 'a', 'b')
        ggplot({'x': x, 'y': x, 'c': c}, aes('x', 'y')) + \\
            geom_point(aes(shape='c'), size=5) + \\
            scale_shape(solid=False, name='shapes')

    """
    solid = as_boolean(solid, default=True)
    return _scale('shape',
                  name=name,
                  breaks=breaks,
                  labels=labels,
                  limits=limits,
                  expand=None,
                  na_value=na_value,
                  guide=guide,
                  trans=None,
                  format=format,
                  #
                  solid=solid)


#
<<<<<<< HEAD
# Continuous Scales
#

def scale_x_continuous(name=None, breaks=None, labels=None, limits=None, expand=None, na_value=None, trans=None,
                       format=None):
    """
    Continuous position scale x.

    Parameters
    ----------
    name : str
        The name of the scale - used as the axis label or the legend title.
        If None, the default, the name of the scale
        is taken from the first mapping used for that aesthetic.
    breaks : list
        A numeric vector of positions (of ticks).
    labels : list of str
        A vector of labels (on ticks).
    limits : list
        A numeric vector of length two providing limits of the scale.
    expand : list
        A numeric vector of length two giving multiplicative and additive expansion constants.
        The vector size == 1 => only multiplicative expand (and additive expand by default).
        Defaults: multiplicative = 0.05, additive = 0.
    na_value
        Missing values will be replaced with this value.
    trans : {'identity', 'log10', 'sqrt', 'reverse'}
        Name of built-in transformation.
    format : str
        Define the format for labels on the scale. The syntax resembles Python's:
        '.2f' -> '12.45'
        'Num {}' -> 'Num 12.456789'
        'TTL: {.2f}$' -> 'TTL: 12.45$'
        For more info see https://lets-plot.org/pages/formats.html.

    Returns
    -------
    `FeatureSpec`
        Scale specification.

    Examples
    --------
    .. jupyter-execute::
        :linenos:
        :emphasize-lines: 7-8

        import numpy as np
        from lets_plot import *
        LetsPlot.setup_html()
        np.random.seed(42)
        x = np.random.randint(-10, 10, size=100)
        ggplot({'x': x}, aes(x='x')) + geom_bar(stat='bin', bins=8) + \\
            scale_x_continuous(name='observations', breaks=[-9, -3, 3, 9], \\
                               limits=[-8, 11], expand=[.2], format='.1f')

    """
    return _scale('x',
                  name=name,
                  breaks=breaks,
                  labels=labels,
                  limits=limits,
                  expand=expand,
                  na_value=na_value,
                  guide=None,
                  trans=trans,
                  format=format)


def scale_y_continuous(name=None, breaks=None, labels=None, limits=None, expand=None, na_value=None, trans=None,
                       format=None):
    """
    Continuous position scale y.

    Parameters
    ----------
    name : str
        The name of the scale - used as the axis label or the legend title.
        If None, the default, the name of the scale
        is taken from the first mapping used for that aesthetic.
    breaks : list
        A numeric vector of positions (of ticks).
    labels : list of str
        A vector of labels (on ticks).
    limits : list
        A numeric vector of length two providing limits of the scale.
    expand : list
        A numeric vector of length two giving multiplicative and additive expansion constants.
        The vector size == 1 => only multiplicative expand (and additive expand by default).
        Defaults: multiplicative = 0.05, additive = 0.
    na_value
        Missing values will be replaced with this value.
    trans : {'identity', 'log10', 'sqrt', 'reverse'}
        Name of built-in transformation.
    format : str
        Define the format for labels on the scale. The syntax resembles Python's:
        '.2f' -> '12.45'
        'Num {}' -> 'Num 12.456789'
        'TTL: {.2f}$' -> 'TTL: 12.45$'
        For more info see https://lets-plot.org/pages/formats.html.

    Returns
    -------
    `FeatureSpec`
        Scale specification.

    Examples
    --------
    .. jupyter-execute::
        :linenos:
        :emphasize-lines: 7-8

        import numpy as np
        from lets_plot import *
        LetsPlot.setup_html()
        np.random.seed(42)
        x = np.random.randint(-10, 10, size=1000)
        ggplot({'x': x}, aes(x='x')) + geom_bar(stat='bin', bins=4) + \\
            scale_y_continuous(name='hundreds', breaks=[100, 200, 300, 400], \\
                               labels=['one', 'two', 'three', 'four'])

    """
    return _scale('y',
                  name=name,
                  breaks=breaks,
                  labels=labels,
                  limits=limits,
                  expand=expand,
                  na_value=na_value,
                  guide=None,
                  trans=trans,
                  format=format)


def scale_x_log10(name=None, breaks=None, labels=None, limits=None, expand=None, na_value=None, format=None):
    """
    Continuous position scale x where trans='log10'.

    Parameters
    ----------
    name : str
        The name of the scale - used as the axis label or the legend title.
        If None, the default, the name of the scale
        is taken from the first mapping used for that aesthetic.
    breaks : list
        A numeric vector of positions (of ticks).
    labels : list of str
        A vector of labels (on ticks).
    limits : list
        A numeric vector of length two providing limits of the scale.
    expand : list
        A numeric vector of length two giving multiplicative and additive expansion constants.
        The vector size == 1 => only multiplicative expand (and additive expand by default).
        Defaults: multiplicative = 0.05, additive = 0.
    na_value
        Missing values will be replaced with this value.
    format : str
        Define the format for labels on the scale. The syntax resembles Python's:
        '.2f' -> '12.45'
        'Num {}' -> 'Num 12.456789'
        'TTL: {.2f}$' -> 'TTL: 12.45$'
        For more info see https://lets-plot.org/pages/formats.html.

    Returns
    -------
    `FeatureSpec`
        Scale specification.

    Examples
    --------
    .. jupyter-execute::
        :linenos:
        :emphasize-lines: 6

        import numpy as np
        from lets_plot import *
        LetsPlot.setup_html()
        np.random.seed(42)
        x = np.power(10, np.random.randint(9, size=100))
        ggplot({'x': x}, aes(x='x')) + geom_bar() + scale_x_log10()

    """
    return scale_x_continuous(name, breaks, labels, limits, expand, na_value, 'log10', format)


def scale_y_log10(name=None, breaks=None, labels=None, limits=None, expand=None, na_value=None, format=None):
    """
    Continuous position scales y where trans='log10'.

    Parameters
    ----------
    name : str
        The name of the scale - used as the axis label or the legend title.
        If None, the default, the name of the scale
        is taken from the first mapping used for that aesthetic.
    breaks : list
        A numeric vector of positions (of ticks).
    labels : list of str
        A vector of labels (on ticks).
    limits : list
        A numeric vector of length two providing limits of the scale.
    expand : list
        A numeric vector of length two giving multiplicative and additive expansion constants.
        The vector size == 1 => only multiplicative expand (and additive expand by default).
        Defaults: multiplicative = 0.05, additive = 0.
    na_value
        Missing values will be replaced with this value.
    format : str
        Define the format for labels on the scale. The syntax resembles Python's:
        '.2f' -> '12.45'
        'Num {}' -> 'Num 12.456789'
        'TTL: {.2f}$' -> 'TTL: 12.45$'
        For more info see https://lets-plot.org/pages/formats.html.

    Returns
    -------
    `FeatureSpec`
        Scale specification.

    Examples
    --------
    .. jupyter-execute::
        :linenos:
        :emphasize-lines: 6

        import numpy as np
        from lets_plot import *
        LetsPlot.setup_html()
        np.random.seed(42)
        x = np.random.poisson(size=100)
        ggplot({'x': x}, aes(x='x')) + geom_histogram() + scale_y_log10()

    """
    return scale_y_continuous(name, breaks, labels, limits, expand, na_value, 'log10', format)


def scale_x_reverse(name=None, breaks=None, labels=None, limits=None, expand=None, na_value=None, format=None):
    """
    Continuous position scale x where trans='reverse'.

    Parameters
    ----------
    name : str
        The name of the scale - used as the axis label or the legend title.
        If None, the default, the name of the scale
        is taken from the first mapping used for that aesthetic.
    breaks : list
        A numeric vector of positions (of ticks).
    labels : list of str
        A vector of labels (on ticks).
    limits : list
        A numeric vector of length two providing limits of the scale.
    expand : list
        A numeric vector of length two giving multiplicative and additive expansion constants.
        The vector size == 1 => only multiplicative expand (and additive expand by default).
        Defaults: multiplicative = 0.05, additive = 0.
    na_value
        Missing values will be replaced with this value.
    format : str
        Define the format for labels on the scale. The syntax resembles Python's:
        '.2f' -> '12.45'
        'Num {}' -> 'Num 12.456789'
        'TTL: {.2f}$' -> 'TTL: 12.45$'
        For more info see https://lets-plot.org/pages/formats.html.

    Returns
    -------
    `FeatureSpec`
        Scale specification.

    Examples
    --------
    .. jupyter-execute::
        :linenos:
        :emphasize-lines: 5

        from lets_plot import *
        LetsPlot.setup_html()
        x = list(range(10))
        ggplot({'x': x, 'y': x}, aes('x', 'y')) + \\
            geom_point() + scale_x_reverse()

    """

    return scale_x_continuous(name, breaks, labels, limits, expand, na_value, 'reverse', format)


def scale_y_reverse(name=None, breaks=None, labels=None, limits=None, expand=None, na_value=None, format=None):
    """
    Continuous position scale y where trans='reverse'.

    Parameters
    ----------
    name : str
        The name of the scale - used as the axis label or the legend title.
        If None, the default, the name of the scale
        is taken from the first mapping used for that aesthetic.
    breaks : list
        A numeric vector of positions (of ticks).
    labels : list of str
        A vector of labels (on ticks).
    limits : list
        A numeric vector of length two providing limits of the scale.
    expand : list
        A numeric vector of length two giving multiplicative and additive expansion constants.
        The vector size == 1 => only multiplicative expand (and additive expand by default).
        Defaults: multiplicative = 0.05, additive = 0.
    na_value
        Missing values will be replaced with this value.
    format : str
        Define the format for labels on the scale. The syntax resembles Python's:
        '.2f' -> '12.45'
        'Num {}' -> 'Num 12.456789'
        'TTL: {.2f}$' -> 'TTL: 12.45$'
        For more info see https://lets-plot.org/pages/formats.html.

    Returns
    -------
    `FeatureSpec`
        Scale specification.

    Examples
    --------
    .. jupyter-execute::
        :linenos:
        :emphasize-lines: 5

        from lets_plot import *
        LetsPlot.setup_html()
        x = list(range(10))
        ggplot({'x': x, 'y': x}, aes('x', 'y')) + \\
            geom_point() + scale_y_reverse(limits=[2, 6])

    """

    return scale_y_continuous(name, breaks, labels, limits, expand, na_value, 'reverse', format)


#
# Discrete Scales
#

def scale_x_discrete(name=None, breaks=None, labels=None, limits=None, expand=None, na_value=None, reverse=None,
                     format=None):
    """
    Discrete position scale x.

    Parameters
    ----------
    name : str
        The name of the scale - used as the axis label or the legend title.
        If None, the default, the name of the scale
        is taken from the first mapping used for that aesthetic.
    breaks : list
        A vector specifying values to display as ticks on axis.
    labels : list of str
        A vector of labels (on ticks).
    limits : list
        A vector specifying the data range for the scale and the default order of their display in guides.
    expand : list
        A numeric vector of length two giving multiplicative and additive expansion constants.
        The vector size == 1 => only multiplicative expand (and additive expand by default).
        Defaults: multiplicative = 0, additive = 0.2.
    na_value
        Missing values will be replaced with this value.
    reverse : bool
        When True the scale is reversed.
    format : str
        Define the format for labels on the scale. The syntax resembles Python's:
        '.2f' -> '12.45'
        'Num {}' -> 'Num 12.456789'
        'TTL: {.2f}$' -> 'TTL: 12.45$'
        For more info see https://lets-plot.org/pages/formats.html.

    Returns
    -------
    `FeatureSpec`
        Scale specification.

    Examples
    --------
    .. jupyter-execute::
        :linenos:
        :emphasize-lines: 7

        import numpy as np
        from lets_plot import *
        LetsPlot.setup_html()
        np.random.seed(43)
        scores = {'rating': np.random.randint(3, 6, size=10)}
        ggplot(scores, aes(x='rating')) + geom_bar() + \\
            scale_x_discrete(name='rating', format='.1f')

    """

    reverse = as_boolean(reverse, default=False)
    return _scale('x',
                  name=name,
                  breaks=breaks,
                  labels=labels,
                  limits=limits,
                  expand=expand,
                  na_value=na_value,
                  guide=None,
                  trans=None,
                  format=format,
                  #
                  discrete=True, reverse=reverse)


def scale_x_discrete_reversed(name=None, breaks=None, labels=None, limits=None, expand=None, na_value=None,
                              format=None):
    """
    Reversed discrete position scale x.

    Parameters
    ----------
    name : str
        The name of the scale - used as the axis label or the legend title.
        If None, the default, the name of the scale
        is taken from the first mapping used for that aesthetic.
    breaks : list
        A vector specifying values to display as ticks on axis.
    labels : list of str
        A vector of labels (on ticks).
    limits : list
        A vector specifying the data range for the scale and the default order of their display in guides.
    expand : list
        A numeric vector of length two giving multiplicative and additive expansion constants.
        The vector size == 1 => only multiplicative expand (and additive expand by default).
        Defaults: multiplicative = 0, additive = 0.2.
    na_value
        Missing values will be replaced with this value.
    format : str
        Define the format for labels on the scale. The syntax resembles Python's:
        '.2f' -> '12.45'
        'Num {}' -> 'Num 12.456789'
        'TTL: {.2f}$' -> 'TTL: 12.45$'
        For more info see https://lets-plot.org/pages/formats.html.

    Returns
    -------
    `FeatureSpec`
        Scale specification.

    Examples
    --------
    .. jupyter-execute::
        :linenos:
        :emphasize-lines: 8

        from lets_plot import *
        LetsPlot.setup_html()
        data = {
            'time': ['Lunch', 'Dinner', 'Night'],
            'bill': [15.5, 18.13, 30],
        }
        ggplot(data, aes('time', 'bill')) + geom_bar(stat='identity') + \\
            scale_x_discrete_reversed()

    """

    return scale_x_discrete(name, breaks, labels, limits, expand, na_value, reverse=True, format=format)


def scale_y_discrete(name=None, breaks=None, labels=None, limits=None, expand=None, na_value=None, reverse=None,
                     format=None):
    """
    Discrete position scale y.

    Parameters
    ----------
    name : str
        The name of the scale - used as the axis label or the legend title.
        If None, the default, the name of the scale
        is taken from the first mapping used for that aesthetic.
    breaks : list
        A vector specifying values to display as ticks on axis.
    labels : list of str
        A vector of labels (on ticks).
    limits : list
        A vector specifying the data range for the scale and the default order of their display in guides.
    expand : list
        A numeric vector of length two giving multiplicative and additive expansion constants.
        The vector size == 1 => only multiplicative expand (and additive expand by default).
        Defaults: multiplicative = 0, additive = 0.2.
    na_value
        Missing values will be replaced with this value.
    reverse : bool
        When True the scale is reversed.
    format : str
        Define the format for labels on the scale. The syntax resembles Python's:
        '.2f' -> '12.45'
        'Num {}' -> 'Num 12.456789'
        'TTL: {.2f}$' -> 'TTL: 12.45$'
        For more info see https://lets-plot.org/pages/formats.html.

    Returns
    -------
    `FeatureSpec`
        Scale specification.

    Examples
    --------
    .. jupyter-execute::
        :linenos:
        :emphasize-lines: 8

        from lets_plot import *
        LetsPlot.setup_html()
        data = {
            'time': ['Breakfast', 'Lunch', 'Dinner', 'Night'],
            'bill': [3.25, 15.5, 18.3, 30],
        }
        ggplot(data, aes('bill', 'time')) + geom_point(size=5) + \\
            scale_y_discrete(limits=['Lunch', 'Dinner', 'Night'])

    """
    reverse = as_boolean(reverse, default=False)
    return _scale('y',
                  name=name,
                  breaks=breaks,
                  labels=labels,
                  limits=limits,
                  expand=expand,
                  na_value=na_value,
                  guide=None,
                  trans=None,
                  format=format,
                  #
                  discrete=True, reverse=reverse)


def scale_y_discrete_reversed(name=None, breaks=None, labels=None, limits=None, expand=None, na_value=None,
                              format=None):
    """
    Reversed discrete position scale y.

    Parameters
    ----------
    name : str
        The name of the scale - used as the axis label or the legend title.
        If None, the default, the name of the scale
        is taken from the first mapping used for that aesthetic.
    breaks : list
        A vector specifying values to display as ticks on axis.
    labels : list of str
        A vector of labels (on ticks).
    limits : list
        A vector specifying the data range for the scale and the default order of their display in guides.
    expand : list of two numbers
        A numeric vector of length two giving multiplicative and additive expansion constants.
        The vector size == 1 => only multiplicative expand (and additive expand by default).
        Defaults: multiplicative = 0, additive = 0.2.
    na_value
        Missing values will be replaced with this value.
    format : str
        Define the format for labels on the scale. The syntax resembles Python's:
        '.2f' -> '12.45'
        'Num {}' -> 'Num 12.456789'
        'TTL: {.2f}$' -> 'TTL: 12.45$'
        For more info see https://lets-plot.org/pages/formats.html.

    Returns
    -------
    `FeatureSpec`
        Scale specification.

    Examples
    --------
    .. jupyter-execute::
        :linenos:
        :emphasize-lines: 8

        from lets_plot import *
        LetsPlot.setup_html()
        data = {
            'time': ['Breakfast', 'Lunch', 'Dinner', 'Night'],
            'bill': [3.25, 15.5, 18.3, 30],
        }
        ggplot(data, aes('bill', 'time')) + geom_line() + \\
            scale_y_discrete_reversed()

    """

    return scale_y_discrete(name, breaks, labels, limits, expand, na_value, reverse=True, format=format)


#
=======
>>>>>>> 87054994
# Manual Scales
#

def scale_color_manual(values, name=None, breaks=None, labels=None, limits=None, na_value=None, guide=None,
                       format=None):
    """
    Create your own discrete scale for color aesthetic.

    Parameters
    ----------
    values : list of str
        A set of aesthetic values to map data values to.
        If this is a named vector, then the values will be matched based on the names.
        If unnamed, values will be matched in order (usually alphabetical)
        with the limits of the scale.
    name : str
        The name of the scale - used as the axis label or the legend title.
        If None, the default, the name of the scale
        is taken from the first mapping used for that aesthetic.
    breaks : list
        A vector specifying values to display as ticks on axis.
    labels : list of str
        A vector of labels (on ticks).
    limits : list
        Continuous scale: a numeric vector of length two providing limits of the scale.
        Discrete scale: a vector specifying the data range for the scale
        and the default order of their display in guides.
    na_value
        Missing values will be replaced with this value.
    guide
        Guide to use for this scale. It can either be a string ('colorbar', 'legend')
        or a call to a guide function (`guide_colorbar()`, `guide_legend()`)
        specifying additional arguments. 'none' will hide the guide.
    format : str
        Define the format for labels on the scale. The syntax resembles Python's:
        '.2f' -> '12.45'
        'Num {}' -> 'Num 12.456789'
        'TTL: {.2f}$' -> 'TTL: 12.45$'
        For more info see https://lets-plot.org/pages/formats.html.

    Returns
    -------
    `FeatureSpec`
        Scale specification.

    Notes
    -----
    Create your own color scale. Values are strings, encoding colors.

    Examples
    --------
    .. jupyter-execute::
        :linenos:
        :emphasize-lines: 6-7

        from lets_plot import *
        LetsPlot.setup_html()
        x = list(range(9))
        ggplot({'x': x, 'y': x}, aes('x', 'y')) + \\
            geom_point(aes(color='x'), shape=1, size=5) + \\
            scale_color_manual(values=['red', 'green', 'blue'], name='color', \\
                               breaks=[2, 4, 7], labels=['red', 'green', 'blue'])

    """
    return _scale('color',
                  name=name,
                  breaks=breaks,
                  labels=labels,
                  limits=limits,
                  expand=None,
                  na_value=na_value,
                  guide=guide,
                  trans=None,
                  format=format,
                  #
                  values=values)


def scale_fill_manual(values, name=None, breaks=None, labels=None, limits=None, na_value=None, guide=None, format=None):
    """
    Create your own discrete scale for fill aesthetic.

    Parameters
    ----------
    values : list of str
        A set of aesthetic values to map data values to.
        If this is a named vector, then the values will be matched based on the names.
        If unnamed, values will be matched in order (usually alphabetical)
        with the limits of the scale.
    name : str
        The name of the scale - used as the axis label or the legend title.
        If None, the default, the name of the scale
        is taken from the first mapping used for that aesthetic.
    breaks : list
        A vector specifying values to display as ticks on axis.
    labels : list of str
        A vector of labels (on ticks).
    limits : list
        Continuous scale: a numeric vector of length two providing limits of the scale.
        Discrete scale: a vector specifying the data range for the scale
        and the default order of their display in guides.
    na_value
        Missing values will be replaced with this value.
    guide
        Guide to use for this scale. It can either be a string ('colorbar', 'legend')
        or a call to a guide function (`guide_colorbar()`, `guide_legend()`)
        specifying additional arguments. 'none' will hide the guide.
    format : str
        Define the format for labels on the scale. The syntax resembles Python's:
        '.2f' -> '12.45'
        'Num {}' -> 'Num 12.456789'
        'TTL: {.2f}$' -> 'TTL: 12.45$'
        For more info see https://lets-plot.org/pages/formats.html.

    Returns
    -------
    `FeatureSpec`
        Scale specification.

    Notes
    -----
    Create your own color scale for fill aesthetic. Values are strings, encoding filling colors.

    Examples
    --------
    .. jupyter-execute::
        :linenos:
        :emphasize-lines: 6-7

        from lets_plot import *
        LetsPlot.setup_html()
        x = list(range(9))
        ggplot({'x': x, 'y': x}, aes('x', 'y')) + \\
            geom_point(aes(fill='x'), shape=21, size=5, color='black') + \\
            scale_fill_manual(values=['green', 'yellow', 'red'], name='color', \\
                              breaks=[2, 4, 7], labels=['green', 'yellow', 'red'])

    """
    return _scale('fill',
                  name=name,
                  breaks=breaks,
                  labels=labels,
                  limits=limits,
                  expand=None,
                  na_value=na_value,
                  guide=guide,
                  trans=None,
                  format=format,
                  #
                  values=values)


def scale_size_manual(values, name=None, breaks=None, labels=None, limits=None, na_value=None, guide=None, format=None):
    """
    Create your own discrete scale for size aesthetic.

    Parameters
    ----------
    values : list of str
        A set of aesthetic values to map data values to.
        If this is a named vector, then the values will be matched based on the names.
        If unnamed, values will be matched in order (usually alphabetical)
        with the limits of the scale.
    name : str
        The name of the scale - used as the axis label or the legend title.
        If None, the default, the name of the scale
        is taken from the first mapping used for that aesthetic.
    breaks : list
        A vector specifying values to display as ticks on axis.
    labels : list of str
        A vector of labels (on ticks).
    limits : list
        Continuous scale: a numeric vector of length two providing limits of the scale.
        Discrete scale: a vector specifying the data range for the scale
        and the default order of their display in guides.
    na_value
        Missing values will be replaced with this value.
    guide
        A result returned by `guide_legend()` function or 'none' to hide the guide.
    format : str
        Define the format for labels on the scale. The syntax resembles Python's:
        '.2f' -> '12.45'
        'Num {}' -> 'Num 12.456789'
        'TTL: {.2f}$' -> 'TTL: 12.45$'
        For more info see https://lets-plot.org/pages/formats.html.

    Returns
    -------
    `FeatureSpec`
        Scale specification.

    Notes
    -----
    Create your own discrete scale for size aesthetic. Values are numbers, defining sizes.

    Examples
    --------
    .. jupyter-execute::
        :linenos:
        :emphasize-lines: 8

        import numpy as np
        from lets_plot import *
        LetsPlot.setup_html()
        x = np.arange(10)
        c = np.where(x < 5, 'a', 'b')
        ggplot({'x': x, 'y': x, 'c': c}, aes('x', 'y')) + \\
            geom_point(aes(size='c'), shape=1) + \\
            scale_size_manual(name='size', values=[5, 8])

    """
    return _scale('size',
                  name=name,
                  breaks=breaks,
                  labels=labels,
                  limits=limits,
                  expand=None,
                  na_value=na_value,
                  guide=guide,
                  trans=None,
                  format=format,
                  #
                  values=values)


def scale_shape_manual(values, name=None, breaks=None, labels=None, limits=None, na_value=None, guide=None,
                       format=None):
    """
    Create your own discrete scale for shape aesthetic.

    Parameters
    ----------
    values : list of str
        A set of aesthetic values to map data values to.
        If this is a named vector, then the values will be matched based on the names.
        If unnamed, values will be matched in order (usually alphabetical)
        with the limits of the scale.
    name : str
        The name of the scale - used as the axis label or the legend title.
        If None, the default, the name of the scale
        is taken from the first mapping used for that aesthetic.
    breaks : list
        A vector specifying values to display as ticks on axis.
    labels : list of str
        A vector of labels (on ticks).
    limits : list
        Continuous scale: a numeric vector of length two providing limits of the scale.
        Discrete scale: a vector specifying the data range for the scale
        and the default order of their display in guides.
    na_value
        Missing values will be replaced with this value.
    guide
        A result returned by `guide_legend()` function or 'none' to hide the guide.
    format : str
        Define the format for labels on the scale. The syntax resembles Python's:
        '.2f' -> '12.45'
        'Num {}' -> 'Num 12.456789'
        'TTL: {.2f}$' -> 'TTL: 12.45$'
        For more info see https://lets-plot.org/pages/formats.html.

    Returns
    -------
    `FeatureSpec`
        Scale specification.

    Notes
    -----
    Create your own discrete scale for size aesthetic. Values are numbers, encoding shapes.

    Examples
    --------
    .. jupyter-execute::
        :linenos:
        :emphasize-lines: 8

        import numpy as np
        from lets_plot import *
        LetsPlot.setup_html()
        x = np.arange(10)
        c = np.where(x < 5, 'a', 'b')
        ggplot({'x': x, 'y': x, 'c': c}, aes('x', 'y')) + \\
            geom_point(aes(shape='c'), size=5) + \\
            scale_shape_manual(values=[12, 13], name='shapes', labels=['12', '13'])

    """
    return _scale('shape',
                  name=name,
                  breaks=breaks,
                  labels=labels,
                  limits=limits,
                  expand=None,
                  na_value=na_value,
                  guide=guide,
                  trans=None,
                  format=format,
                  #
                  values=values)


def scale_linetype_manual(values, name=None, breaks=None, labels=None, limits=None, na_value=None, guide=None,
                          format=None):
    """
    Create your own discrete scale for line type aesthetic.

    Parameters
    ----------
    values : list of str
        A set of aesthetic values to map data values to.
        If this is a named vector, then the values will be matched based on the names.
        If unnamed, values will be matched in order (usually alphabetical)
        with the limits of the scale.
    name : str
        The name of the scale - used as the axis label or the legend title.
        If None, the default, the name of the scale
        is taken from the first mapping used for that aesthetic.
    breaks : list
        A vector specifying values to display as ticks on axis.
    labels : list of str
        A vector of labels (on ticks).
    limits : list
        Continuous scale: a numeric vector of length two providing limits of the scale.
        Discrete scale: a vector specifying the data range for the scale
        and the default order of their display in guides.
    na_value
        Missing values will be replaced with this value.
    guide
        A result returned by `guide_legend()` function or 'none' to hide the guide.
    format : str
        Define the format for labels on the scale. The syntax resembles Python's:
        '.2f' -> '12.45'
        'Num {}' -> 'Num 12.456789'
        'TTL: {.2f}$' -> 'TTL: 12.45$'
        For more info see https://lets-plot.org/pages/formats.html.

    Returns
    -------
    `FeatureSpec`
        Scale specification.

    Notes
    -----
    Create your own discrete scale for line type aesthetic.
    Values are strings or numbers, encoding linetypes.
    Available codes and names: 0 = 'blank', 1 = 'solid', 2 = 'dashed', 3 = 'dotted', 4 = 'dotdash',
    5 = 'longdash', 6 = 'twodash'.

    Examples
    --------
    .. jupyter-execute::
        :linenos:
        :emphasize-lines: 5-6

        from lets_plot import *
        LetsPlot.setup_html()
        x = [-.3, -.1, .1, .3]
        ggplot() + geom_hline(aes(yintercept=x, linetype=x), size=1) + \\
            scale_linetype_manual(values=[3, 4, 5, 6], breaks=[-0.3, -0.1, 0.1, 0.3],
                                  labels=['dotted', 'dotdash', 'longdash', 'twodash'])

    """
    return _scale('linetype',
                  name=name,
                  breaks=breaks,
                  labels=labels,
                  limits=limits,
                  expand=None,
                  na_value=na_value,
                  guide=guide,
                  trans=None,
                  format=format,
                  #
                  values=values)


def scale_alpha_manual(values, name=None, breaks=None, labels=None, limits=None, na_value=None, guide=None,
                       format=None):
    """
    Create your own discrete scale for alpha (transparency) aesthetic.

    Parameters
    ----------
    values : list of str
        A set of aesthetic values to map data values to.
        If this is a named vector, then the values will be matched based on the names.
        If unnamed, values will be matched in order (usually alphabetical)
        with the limits of the scale.
    name : str
        The name of the scale - used as the axis label or the legend title.
        If None, the default, the name of the scale
        is taken from the first mapping used for that aesthetic.
    breaks : list
        A vector specifying values to display as ticks on axis.
    labels : list of str
        A vector of labels (on ticks).
    limits : list
        Continuous scale: a numeric vector of length two providing limits of the scale.
        Discrete scale: a vector specifying the data range for the scale
        and the default order of their display in guides.
    na_value
        Missing values will be replaced with this value.
    guide
        A result returned by `guide_legend()` function or 'none' to hide the guide.
    format : str
        Define the format for labels on the scale. The syntax resembles Python's:
        '.2f' -> '12.45'
        'Num {}' -> 'Num 12.456789'
        'TTL: {.2f}$' -> 'TTL: 12.45$'
        For more info see https://lets-plot.org/pages/formats.html.

    Returns
    -------
    `FeatureSpec`
        Scale specification.

    Notes
    -----
    Create your own discrete scale for alpha (transparency) aesthetic.
    Accept values between 0 and 1.

    Examples
    --------
    .. jupyter-execute::
        :linenos:
        :emphasize-lines: 6

        from lets_plot import *
        LetsPlot.setup_html()
        x = list(range(10))
        ggplot({'x': x, 'y': x}, aes('x', 'y')) + \\
            geom_point(aes(alpha='x'), shape=21, size=5) + \\
            scale_alpha_manual(values=[.2, .5, .9])

    """
    return _scale('alpha',
                  name=name,
                  breaks=breaks,
                  labels=labels,
                  limits=limits,
                  expand=None,
                  na_value=na_value,
                  guide=guide,
                  trans=None,
                  format=format,
                  #
                  values=values)


#
# Gradient (continuous) Color Scales
#

def scale_fill_gradient(low=None, high=None, name=None, breaks=None, labels=None,
                        limits=None, na_value=None, guide=None, trans=None, format=None):
    """
    Define smooth color gradient between two colors for fill aesthetic.

    Parameters
    ----------
    low : str
        Color for low end of gradient.
    high : str
        Color for high end of gradient.
    name : str
        The name of the scale - used as the axis label or the legend title.
        If None, the default, the name of the scale
        is taken from the first mapping used for that aesthetic.
    breaks : list
        A vector specifying values to display as ticks on axis.
    labels : list of str
        A vector of labels (on ticks).
    limits : list
        Continuous scale: a numeric vector of length two providing limits of the scale.
        Discrete scale: a vector specifying the data range for the scale
        and the default order of their display in guides.
    na_value
        Missing values will be replaced with this value.
    guide
        Guide to use for this scale. It can either be a string ('colorbar', 'legend')
        or a call to a guide function (`guide_colorbar()`, `guide_legend()`)
        specifying additional arguments. 'none' will hide the guide.
    trans : {'identity', 'log10', 'sqrt', 'reverse'}
        Name of built-in transformation.
    format : str
        Define the format for labels on the scale. The syntax resembles Python's:
        '.2f' -> '12.45'
        'Num {}' -> 'Num 12.456789'
        'TTL: {.2f}$' -> 'TTL: 12.45$'
        For more info see https://lets-plot.org/pages/formats.html.

    Returns
    -------
    `FeatureSpec`
        Scale specification.

    Notes
    -----
    Define smooth gradient between two colors (defined by low and high) for filling color.

    Examples
    --------
    .. jupyter-execute::
        :linenos:
        :emphasize-lines: 6

        from lets_plot import *
        LetsPlot.setup_html()
        x = list(range(50))
        ggplot({'x': x}, aes(x='x')) + \\
            geom_tile(aes(fill='x')) + \\
            scale_fill_gradient(low='#1a9641', high='#d7191c') + \\
            coord_cartesian() + \\
            ggsize(600, 200)

    """
    return scale_fill_continuous(low, high, name, breaks, labels, limits, na_value, guide, trans, format)


def scale_fill_continuous(low=None, high=None, name=None, breaks=None, labels=None,
                          limits=None, na_value=None, guide=None, trans=None, format=None):
    """
    Define smooth color gradient between two colors for fill aesthetic.

    Parameters
    ----------
    low : str
        Color for low end of gradient.
    high : str
        Color for high end of gradient.
    name : str
        The name of the scale - used as the axis label or the legend title.
        If None, the default, the name of the scale
        is taken from the first mapping used for that aesthetic.
    breaks : list
        A vector specifying values to display as ticks on axis.
    labels : list of str
        A vector of labels (on ticks).
    limits : list
        A numeric vector of length two providing limits of the scale.
    na_value
        Missing values will be replaced with this value.
    guide
        Guide to use for this scale. It can either be a string ('colorbar', 'legend')
        or a call to a guide function (`guide_colorbar()`, `guide_legend()`)
        specifying additional arguments. 'none' will hide the guide.
    trans : {'identity', 'log10', 'sqrt', 'reverse'}
        Name of built-in transformation.
    format : str
        Define the format for labels on the scale. The syntax resembles Python's:
        '.2f' -> '12.45'
        'Num {}' -> 'Num 12.456789'
        'TTL: {.2f}$' -> 'TTL: 12.45$'
        For more info see https://lets-plot.org/pages/formats.html.

    Returns
    -------
    `FeatureSpec`
        Scale specification.

    Notes
    -----
    Define smooth gradient between two colors (defined by low and high) for filling color.

    Examples
    --------
    .. jupyter-execute::
        :linenos:
        :emphasize-lines: 6

        from lets_plot import *
        LetsPlot.setup_html()
        x = list(range(50))
        ggplot({'x': x}, aes(x='x')) + \\
            geom_tile(aes(fill='x')) + \\
            scale_fill_continuous(low='#1a9641', high='#d7191c') + \\
            coord_cartesian() + \\
            ggsize(600, 200)

    """
    return _scale('fill',
                  name=name,
                  breaks=breaks,
                  labels=labels,
                  limits=limits,
                  expand=None,
                  na_value=na_value,
                  guide=guide,
                  trans=trans,
                  format=format,
                  #
                  low=low, high=high,
                  scale_mapper_kind='color_gradient')


def scale_color_gradient(low=None, high=None, name=None, breaks=None, labels=None, limits=None,
                         na_value=None, guide=None, trans=None, format=None):
    """
    Define smooth color gradient between two colors for color aesthetic.

    Parameters
    ----------
    low : str
        Color for low end of gradient.
    high : str
        Color for high end of gradient.
    name : str
        The name of the scale - used as the axis label or the legend title.
        If None, the default, the name of the scale
        is taken from the first mapping used for that aesthetic.
    breaks : list
        A vector specifying values to display as ticks on axis.
    labels : list of str
        A vector of labels (on ticks).
    limits : list
        Continuous scale: a numeric vector of length two providing limits of the scale.
        Discrete scale: a vector specifying the data range for the scale
        and the default order of their display in guides.
    na_value
        Missing values will be replaced with this value.
    guide
        Guide to use for this scale. It can either be a string ('colorbar', 'legend')
        or a call to a guide function (`guide_colorbar()`, `guide_legend()`)
        specifying additional arguments. 'none' will hide the guide.
    trans : {'identity', 'log10', 'sqrt', 'reverse'}
        Name of built-in transformation.
    format : str
        Define the format for labels on the scale. The syntax resembles Python's:
        '.2f' -> '12.45'
        'Num {}' -> 'Num 12.456789'
        'TTL: {.2f}$' -> 'TTL: 12.45$'
        For more info see https://lets-plot.org/pages/formats.html.

    Returns
    -------
    `FeatureSpec`
        Scale specification.

    Notes
    -----
    Define smooth gradient between two colors (defined by low and high) for color aesthetic.

    Examples
    --------
    .. jupyter-execute::
        :linenos:
        :emphasize-lines: 6

        from lets_plot import *
        LetsPlot.setup_html()
        x = list(range(50))
        ggplot({'x': x}, aes(x='x')) + \\
            geom_tile(aes(color='x'), fill='white', size=3) + \\
            scale_color_gradient(low='#1a9641', high='#d7191c', guide='legend') + \\
            coord_cartesian() + \\
            ggsize(600, 200)

    """
    return scale_color_continuous(low, high, name, breaks, labels, limits, na_value, guide, trans, format)


def scale_color_continuous(low=None, high=None, name=None, breaks=None, labels=None, limits=None,
                           na_value=None, guide=None, trans=None, format=None):
    """
    Define smooth color gradient between two colors for color aesthetic.

    Parameters
    ----------
    low : str
        Color for low end of gradient.
    high : str
        Color for high end of gradient.
    name : str
        The name of the scale - used as the axis label or the legend title.
        If None, the default, the name of the scale
        is taken from the first mapping used for that aesthetic.
    breaks : list
        A numeric vector of positions (of ticks).
    labels : list of str
        A vector of labels (on ticks).
    limits : list
        A numeric vector of length two providing limits of the scale.
    na_value
        Missing values will be replaced with this value.
    guide
        Guide to use for this scale. It can either be a string ('colorbar', 'legend')
        or a call to a guide function (`guide_colorbar()`, `guide_legend()`)
        specifying additional arguments. 'none' will hide the guide.
    trans : {'identity', 'log10', 'sqrt', 'reverse'}
        Name of built-in transformation.
    format : str
        Define the format for labels on the scale. The syntax resembles Python's:
        '.2f' -> '12.45'
        'Num {}' -> 'Num 12.456789'
        'TTL: {.2f}$' -> 'TTL: 12.45$'
        For more info see https://lets-plot.org/pages/formats.html.

    Returns
    -------
    `FeatureSpec`
        Scale specification.

    Examples
    --------
    .. jupyter-execute::
        :linenos:
        :emphasize-lines: 6

        from lets_plot import *
        LetsPlot.setup_html()
        x = list(range(10))
        ggplot({'x': x, 'y': x}, aes('x', 'y')) + \\
            geom_point(aes(color='x'), shape=1, size=5) + \\
            scale_color_continuous(low='#1a9641', high='#d7191c')

    """
    return _scale('color',
                  name=name,
                  breaks=breaks,
                  labels=labels,
                  limits=limits,
                  expand=None,
                  na_value=na_value,
                  guide=guide,
                  trans=trans,
                  format=format,
                  #
                  low=low, high=high,
                  scale_mapper_kind='color_gradient')


def scale_fill_gradient2(low=None, mid=None, high=None, midpoint=0, name=None, breaks=None, labels=None, limits=None,
                         na_value=None, guide=None, trans=None, format=None):
    """
    Define diverging color gradient for fill aesthetic.

    Parameters
    ----------
    low : str
        Color for low end of gradient.
    mid : str
        Color for mid-point.
    high : str
        Color for high end of gradient.
    name : str
        The name of the scale - used as the axis label or the legend title.
        If None, the default, the name of the scale
        is taken from the first mapping used for that aesthetic.
    breaks : list
        A vector specifying values to display as ticks on axis.
    labels : list of str
        A vector of labels (on ticks).
    limits : list
        Continuous scale: a numeric vector of length two providing limits of the scale.
        Discrete scale: a vector specifying the data range for the scale
        and the default order of their display in guides.
    na_value
        Missing values will be replaced with this value.
    guide
        Guide to use for this scale. It can either be a string ('colorbar', 'legend')
        or a call to a guide function (`guide_colorbar()`, `guide_legend()`)
        specifying additional arguments. 'none' will hide the guide.
    trans : {'identity', 'log10', 'sqrt', 'reverse'}
        Name of built-in transformation.
    format : str
        Define the format for labels on the scale. The syntax resembles Python's:
        '.2f' -> '12.45'
        'Num {}' -> 'Num 12.456789'
        'TTL: {.2f}$' -> 'TTL: 12.45$'
        For more info see https://lets-plot.org/pages/formats.html.

    Returns
    -------
    `FeatureSpec`
        Scale specification.

    Notes
    -----
    Define diverging color gradient for filling color. Default mid point is set to white color.

    Examples
    --------
    .. jupyter-execute::
        :linenos:
        :emphasize-lines: 6

        from lets_plot import *
        LetsPlot.setup_html()
        x = list(range(-25, 26))
        ggplot({'x': x}, aes(x='x')) + \\
            geom_tile(aes(fill='x')) + \\
            scale_fill_gradient2(low='#2b83ba', mid='#ffffbf', high='#d7191c') + \\
            coord_cartesian() + \\
            ggsize(600, 200)

    """
    return _scale('fill',
                  name=name,
                  breaks=breaks,
                  labels=labels,
                  limits=limits,
                  expand=None,
                  na_value=na_value,
                  guide=guide,
                  trans=trans,
                  format=format,
                  #
                  low=low, mid=mid, high=high,
                  midpoint=midpoint, scale_mapper_kind='color_gradient2')


def scale_color_gradient2(low=None, mid=None, high=None, midpoint=0, name=None, breaks=None, labels=None, limits=None,
                          na_value=None, guide=None, trans=None, format=None):
    """
    Define diverging color gradient for color aesthetic.

    Parameters
    ----------
    low : str
        Color for low end of gradient.
    mid : str
        Color for mid-point.
    high : str
        Color for high end of gradient.
    name : str
        The name of the scale - used as the axis label or the legend title.
        If None, the default, the name of the scale
        is taken from the first mapping used for that aesthetic.
    breaks : list
        A vector specifying values to display as ticks on axis.
    labels : list of str
        A vector of labels (on ticks).
    limits : list
        Continuous scale: a numeric vector of length two providing limits of the scale.
        Discrete scale: a vector specifying the data range for the scale
        and the default order of their display in guides.
    na_value
        Missing values will be replaced with this value.
    guide
        Guide to use for this scale. It can either be a string ('colorbar', 'legend')
        or a call to a guide function (`guide_colorbar()`, `guide_legend()`)
        specifying additional arguments. 'none' will hide the guide.
    trans : {'identity', 'log10', 'sqrt', 'reverse'}
        Name of built-in transformation.
    format : str
        Define the format for labels on the scale. The syntax resembles Python's:
        '.2f' -> '12.45'
        'Num {}' -> 'Num 12.456789'
        'TTL: {.2f}$' -> 'TTL: 12.45$'
        For more info see https://lets-plot.org/pages/formats.html.

    Returns
    -------
    `FeatureSpec`
        Scale specification.

    Notes
    -----
    Define diverging color gradient for color aesthetic. Default mid point is set to white color.

    Examples
    --------
    .. jupyter-execute::
        :linenos:
        :emphasize-lines: 6

        from lets_plot import *
        LetsPlot.setup_html()
        x = list(range(-25, 26))
        ggplot({'x': x}, aes(x='x')) + \\
            geom_tile(aes(color='x'), fill='white', size=3) + \\
            scale_color_gradient2(low='#2b83ba', mid='#ffffbf', high='#d7191c') + \\
            coord_cartesian() + \\
            ggsize(600, 200)

    """
    return _scale('color',
                  name=name,
                  breaks=breaks,
                  labels=labels,
                  limits=limits,
                  expand=None,
                  na_value=na_value,
                  guide=guide,
                  trans=trans,
                  format=format,
                  #
                  low=low, mid=mid, high=high,
                  midpoint=midpoint, scale_mapper_kind='color_gradient2')


def scale_color_gradientn(colors=None, name=None, breaks=None, labels=None, limits=None,
                          na_value=None, guide=None, trans=None, format=None):
    """
    Define smooth color gradient between multiple colors for color aesthetic.

    Parameters
    ----------
    colors : list
        Gradient colors list.
    name : str
        The name of the scale - used as the axis label or the legend title.
        If None, the default, the name of the scale
        is taken from the first mapping used for that aesthetic.
    breaks : list
        A vector specifying values to display as ticks on axis.
    labels : list of str
        A vector of labels (on ticks).
    limits : list
        Continuous scale: a numeric vector of length two providing limits of the scale.
        Discrete scale: a vector specifying the data range for the scale
        and the default order of their display in guides.
    na_value
        Missing values will be replaced with this value.
    guide
        Guide to use for this scale. It can either be a string ('colorbar', 'legend')
        or a call to a guide function (`guide_colorbar()`, `guide_legend()`)
        specifying additional arguments. 'none' will hide the guide.
    trans : {'identity', 'log10', 'sqrt', 'reverse'}
        Name of built-in transformation.
    format : str
        Define the format for labels on the scale. The syntax resembles Python's:
        '.2f' -> '12.45'
        'Num {}' -> 'Num 12.456789'
        'TTL: {.2f}$' -> 'TTL: 12.45$'
        For more info see https://lets-plot.org/pages/formats.html.

    Returns
    -------
    `FeatureSpec`
        Scale specification.

    Notes
    -----
    Define smooth color gradient between multiple colors for color aesthetic.

    Examples
    --------
    .. jupyter-execute::
        :linenos:
        :emphasize-lines: 7

        from lets_plot import *
        LetsPlot.setup_html()
        x = list(range(-25, 26))
        colors = ["#e41a1c", "#e41a1c", "#e41a1c", "#4daf4a", "#377eb8"]
        ggplot({'x': x}, aes(x='x')) + \\
            geom_tile(aes(color='x'), fill='white', size=3) + \\
            scale_color_gradientn(colors=colors) + \\
            coord_cartesian() + \\
            ggsize(600, 200)

    """
    return _scale('color',
                  name=name,
                  breaks=breaks,
                  labels=labels,
                  limits=limits,
                  expand=None,
                  na_value=na_value,
                  guide=guide,
                  trans=trans,
                  format=format,
                  #
                  colors=colors,
                  scale_mapper_kind='color_gradientn')


def scale_fill_gradientn(colors=None, name=None, breaks=None, labels=None, limits=None,
                         na_value=None, guide=None, trans=None, format=None):
    """
    Define smooth color gradient between multiple colors for fill aesthetic.

    Parameters
    ----------
    colors : list
        Gradient colors list.
    name : str
        The name of the scale - used as the axis label or the legend title.
        If None, the default, the name of the scale
        is taken from the first mapping used for that aesthetic.
    breaks : list
        A vector specifying values to display as ticks on axis.
    labels : list of str
        A vector of labels (on ticks).
    limits : list
        Continuous scale: a numeric vector of length two providing limits of the scale.
        Discrete scale: a vector specifying the data range for the scale
        and the default order of their display in guides.
    na_value
        Missing values will be replaced with this value.
    guide
        Guide to use for this scale. It can either be a string ('colorbar', 'legend')
        or a call to a guide function (`guide_colorbar()`, `guide_legend()`)
        specifying additional arguments. 'none' will hide the guide.
    trans : {'identity', 'log10', 'sqrt', 'reverse'}
        Name of built-in transformation.
    format : str
        Define the format for labels on the scale. The syntax resembles Python's:
        '.2f' -> '12.45'
        'Num {}' -> 'Num 12.456789'
        'TTL: {.2f}$' -> 'TTL: 12.45$'
        For more info see https://lets-plot.org/pages/formats.html.

    Returns
    -------
    `FeatureSpec`
        Scale specification.

    Notes
    -----
    Define smooth color gradient between multiple colors for fill aesthetic.

    Examples
    --------
    .. jupyter-execute::
        :linenos:
        :emphasize-lines: 7

        from lets_plot import *
        LetsPlot.setup_html()
        x = list(range(-25, 26))
        colors = ["#e41a1c", "#e41a1c", "#e41a1c", "#4daf4a", "#377eb8"]
        ggplot({'x': x}, aes(x='x')) + \\
            geom_tile(aes(fill='x'), size=3) + \\
            scale_fill_gradientn(colors=colors) + \\
            coord_cartesian() + \\
            ggsize(600, 200)

    """
    return _scale('fill',
                  name=name,
                  breaks=breaks,
                  labels=labels,
                  limits=limits,
                  expand=None,
                  na_value=na_value,
                  guide=guide,
                  trans=trans,
                  format=format,
                  #
                  colors=colors,
                  scale_mapper_kind='color_gradientn')


def scale_fill_hue(h=None, c=None, l=None, h_start=None, direction=None, name=None, breaks=None, labels=None,
                   limits=None, na_value=None, guide=None, trans=None, format=None):
    """
    Qualitative color scale with evenly spaced hues for fill aesthetic.

    Parameters
    ----------
    h : list
        Range of hues (two numerics), in [0, 360].
    c : int
        Chroma (intensity of color), maximum value varies depending on.
    l : int
        Luminance (lightness), in [0, 100].
    direction : {1, -1}, default=1
        Direction to travel around the color wheel, 1=clockwise, -1=counter-clockwise.
    name : str
        The name of the scale - used as the axis label or the legend title.
        If None, the default, the name of the scale
        is taken from the first mapping used for that aesthetic.
    breaks : list
        A vector specifying values to display as ticks on axis.
    labels : list of str
        A vector of labels (on ticks).
    limits : list
        Continuous scale: a numeric vector of length two providing limits of the scale.
        Discrete scale: a vector specifying the data range for the scale
        and the default order of their display in guides.
    na_value
        Missing values will be replaced with this value.
    guide
        Guide to use for this scale. It can either be a string ('colorbar', 'legend')
        or a call to a guide function (`guide_colorbar()`, `guide_legend()`)
        specifying additional arguments. 'none' will hide the guide.
    trans : {'identity', 'log10', 'sqrt', 'reverse'}
        Name of built-in transformation.
    format : str
        Define the format for labels on the scale. The syntax resembles Python's:
        '.2f' -> '12.45'
        'Num {}' -> 'Num 12.456789'
        'TTL: {.2f}$' -> 'TTL: 12.45$'
        For more info see https://lets-plot.org/pages/formats.html.

    Returns
    -------
    `FeatureSpec`
        Scale specification.

    Notes
    -----
    Define qualitative color scale with evenly spaced hues for filling color aesthetic.

    Examples
    --------
    .. jupyter-execute::
        :linenos:
        :emphasize-lines: 6

        from lets_plot import *
        LetsPlot.setup_html()
        x = list(range(50))
        ggplot({'x': x}, aes(x='x')) + \\
            geom_tile(aes(fill='x')) + \\
            scale_fill_hue(c=50, l=80, h=[0, 50]) + \\
            coord_cartesian() + \\
            ggsize(600, 200)

    """
    return _scale('fill',
                  name=name,
                  breaks=breaks,
                  labels=labels,
                  limits=limits,
                  expand=None,
                  na_value=na_value,
                  guide=guide,
                  trans=trans,
                  format=format,
                  #
                  h=h, c=c, l=l, h_start=h_start,
                  direction=direction, scale_mapper_kind='color_hue')


def scale_color_hue(h=None, c=None, l=None, h_start=None, direction=None, name=None, breaks=None, labels=None,
                    limits=None, na_value=None, guide=None, trans=None, format=None):
    """
    Qualitative color scale with evenly spaced hues for color aesthetic.

    Parameters
    ----------
    h : list
        Range of hues (two numerics), in [0, 360].
    c : int
        Chroma (intensity of color), maximum value varies depending on.
    l : int
        Luminance (lightness), in [0, 100].
    direction : {1, -1}, default=1
        Direction to travel around the color wheel, 1=clockwise, -1=counter-clockwise.
    name : str
        The name of the scale - used as the axis label or the legend title.
        If None, the default, the name of the scale
        is taken from the first mapping used for that aesthetic.
    breaks : list
        A vector specifying values to display as ticks on axis.
    labels : list of str
        A vector of labels (on ticks).
    limits : list
        Continuous scale: a numeric vector of length two providing limits of the scale.
        Discrete scale: a vector specifying the data range for the scale
        and the default order of their display in guides.
    na_value
        Missing values will be replaced with this value.
    guide
        Guide to use for this scale. It can either be a string ('colorbar', 'legend')
        or a call to a guide function (`guide_colorbar()`, `guide_legend()`)
        specifying additional arguments. 'none' will hide the guide.
    trans : {'identity', 'log10', 'sqrt', 'reverse'}
        Name of built-in transformation.
    format : str
        Define the format for labels on the scale. The syntax resembles Python's:
        '.2f' -> '12.45'
        'Num {}' -> 'Num 12.456789'
        'TTL: {.2f}$' -> 'TTL: 12.45$'
        For more info see https://lets-plot.org/pages/formats.html.

    Returns
    -------
    `FeatureSpec`
        Scale specification.

    Notes
    -----
    Define qualitative color scale with evenly spaced hues for color aesthetic.

    Examples
    --------
      .. jupyter-execute::
        :linenos:
        :emphasize-lines: 6

        from lets_plot import *
        LetsPlot.setup_html()
        x = list(range(50))
        ggplot({'x': x}, aes(x='x')) + \\
            geom_tile(aes(color='x'), fill='white', size=3) + \\
            scale_color_hue(c=20, l=90) + \\
            coord_cartesian() + \\
            ggsize(600, 200)

    """
    return _scale('color',
                  name=name,
                  breaks=breaks,
                  labels=labels,
                  limits=limits,
                  expand=None,
                  na_value=na_value,
                  guide=guide,
                  trans=trans,
                  format=format,
                  #
                  h=h, c=c, l=l, h_start=h_start,
                  direction=direction, scale_mapper_kind='color_hue')


def scale_fill_discrete(direction=None,
                        name=None, breaks=None, labels=None, limits=None, na_value=None, guide=None, format=None):
    """
    Qualitative colors.
    Defaults to the Brewer 'Set2' palette (or 'Set3' if the categories count > 8).

    Parameters
    ----------
    direction : {1, -1}, default=1
        Set the order of colors in the scale. If 1, colors are as output by brewer palette.
        If -1, the order of colors is reversed.
    name : str
        The name of the scale - used as the axis label or the legend title.
        If None, the default, the name of the scale
        is taken from the first mapping used for that aesthetic.
    breaks : list
        A vector specifying values to display as ticks on axis.
    labels : list of str
        A vector of labels (on ticks).
    limits : list
        A vector specifying the data range for the scale
        and the default order of their display in guides.
    na_value
        Missing values will be replaced with this value.
    guide
        Guide to use for this scale. It can either be a string ('colorbar', 'legend')
        or a call to a guide function (`guide_colorbar()`, `guide_legend()`)
        specifying additional arguments. 'none' will hide the guide.
    format : str
        Define the format for labels on the scale. The syntax resembles Python's:
        '.2f' -> '12.45'
        'Num {}' -> 'Num 12.456789'
        'TTL: {.2f}$' -> 'TTL: 12.45$'
        For more info see https://lets-plot.org/pages/formats.html.

    Returns
    -------
    `FeatureSpec`
        Scale specification.

    Notes
    -----
    Define qualitative color scale with evenly spaced hues for filling color aesthetic.

    Examples
    --------
      .. jupyter-execute::
        :linenos:
        :emphasize-lines: 10

        import numpy as np
        from lets_plot import *
        LetsPlot.setup_html()
        np.random.seed(100)
        n = 50
        x = np.random.rand(n)
        y = np.random.rand(n)
        z = np.random.rand(n)
        ggplot() + geom_point(aes(x, y, fill=z), shape=21, size=4, color='gray') + \\
            scale_fill_discrete(guide='none')

    """
    return _scale('fill',
                  name=name,
                  breaks=breaks,
                  labels=labels,
                  limits=limits,
                  expand=None,
                  na_value=na_value,
                  guide=guide,
                  format=format,
                  #
                  direction=direction, discrete=True)


def scale_color_discrete(direction=None,
                         name=None, breaks=None, labels=None, limits=None, na_value=None, guide=None, format=None):
    """
    Qualitative colors.
    Defaults to the Brewer 'Set2' palette (or 'Set3' if the categories count > 8).

    Parameters
    ----------
    direction : {1, -1}, default=1
        Set the order of colors in the scale. If 1, colors are as output by brewer palette.
        If -1, the order of colors is reversed.
    name : str
        The name of the scale - used as the axis label or the legend title.
        If None, the default, the name of the scale
        is taken from the first mapping used for that aesthetic.
    breaks : list
        A vector specifying values to display as ticks on axis.
    labels : list of str
        A vector of labels (on ticks).
    limits : list
        A vector specifying the data range for the scale
        and the default order of their display in guides.
    na_value
        Missing values will be replaced with this value.
    guide
        Guide to use for this scale. It can either be a string ('colorbar', 'legend')
        or a call to a guide function (`guide_colorbar()`, `guide_legend()`)
        specifying additional arguments. 'none' will hide the guide.
    format : str
        Define the format for labels on the scale. The syntax resembles Python's:
        '.2f' -> '12.45'
        'Num {}' -> 'Num 12.456789'
        'TTL: {.2f}$' -> 'TTL: 12.45$'
        For more info see https://lets-plot.org/pages/formats.html.

    Returns
    -------
    `FeatureSpec`
        Scale specification.

    Notes
    -----
    Define qualitative color scale with evenly spaced hues for color aesthetic.

    Examples
    --------
    .. jupyter-execute::
        :linenos:
        :emphasize-lines: 10

        import numpy as np
        from lets_plot import *
        LetsPlot.setup_html()
        np.random.seed(100)
        n = 50
        x = np.random.rand(n)
        y = np.random.rand(n)
        z = np.random.rand(n)
        ggplot() + geom_point(aes(x, y, color=z), size=4) + \\
            scale_color_discrete(guide='none')

    """
    return _scale('color',
                  name=name,
                  breaks=breaks,
                  labels=labels,
                  limits=limits,
                  expand=None,
                  na_value=na_value,
                  guide=guide,
                  format=format,
                  #
                  direction=direction, discrete=True)


def scale_fill_grey(start=None, end=None, direction=None, name=None, breaks=None, labels=None, limits=None,
                    na_value=None, guide=None, trans=None, format=None):
    """
    Sequential grey color scale for fill aesthetic.
    The palette is computed using HSV (hue, saturation, value) color model.

    Parameters
    ----------
    start : float
        Gray value at low end of palette in range [0, 1].
    end : float
        Gray value at high end of palette in range [0, 1].
    name : str
        The name of the scale - used as the axis label or the legend title.
        If None, the default, the name of the scale
        is taken from the first mapping used for that aesthetic.
    breaks : list
        A vector specifying values to display as ticks on axis.
    labels : list of str
        A vector of labels (on ticks).
    limits : list
        Continuous scale: a numeric vector of length two providing limits of the scale.
        Discrete scale: a vector specifying the data range for the scale
        and the default order of their display in guides.
    na_value
        Missing values will be replaced with this value.
    guide
        Guide to use for this scale. It can either be a string ('colorbar', 'legend')
        or a call to a guide function (`guide_colorbar()`, `guide_legend()`)
        specifying additional arguments. 'none' will hide the guide.
    trans : {'identity', 'log10', 'sqrt', 'reverse'}
        Name of built-in transformation.
    format : str
        Define the format for labels on the scale. The syntax resembles Python's:
        '.2f' -> '12.45'
        'Num {}' -> 'Num 12.456789'
        'TTL: {.2f}$' -> 'TTL: 12.45$'
        For more info see https://lets-plot.org/pages/formats.html.

    Returns
    -------
    `FeatureSpec`
        Scale specification.

    Notes
    -----
    Define sequential grey color scale for filling color aesthetic.

    Examples
    --------
    .. jupyter-execute::
        :linenos:
        :emphasize-lines: 6

        from lets_plot import *
        LetsPlot.setup_html()
        x = list(range(50))
        ggplot({'x': x}, aes(x='x')) + \\
            geom_tile(aes(fill='x')) + \\
            scale_fill_grey(start=.9, end=.1) + \\
            coord_cartesian() + \\
            ggsize(600, 200)

    """
    start, end = _greyscale_check_parameters(start, end)

    return _scale('fill',
                  name=name,
                  breaks=breaks,
                  labels=labels,
                  limits=limits,
                  expand=None,
                  na_value=na_value,
                  guide=guide,
                  trans=trans,
                  format=format,
                  #
                  start=start, end=end,
                  direction=direction,
                  scale_mapper_kind='color_grey')


def scale_color_grey(start=None, end=None, direction=None, name=None, breaks=None, labels=None, limits=None,
                     na_value=None, guide=None, trans=None, format=None):
    """
    Sequential grey color scale for color aesthetic.
    The palette is computed using HSV (hue, saturation, value) color model.

    Parameters
    ----------
    start : float
        Gray value at low end of palette in range [0, 1].
    end : float
        Gray value at high end of palette in range [0, 1].
    name : str
        The name of the scale - used as the axis label or the legend title.
        If None, the default, the name of the scale
        is taken from the first mapping used for that aesthetic.
    breaks : list
        A vector specifying values to display as ticks on axis.
    labels : list of str
        A vector of labels (on ticks).
    limits : list
        Continuous scale: a numeric vector of length two providing limits of the scale.
        Discrete scale: a vector specifying the data range for the scale
        and the default order of their display in guides.
    na_value
        Missing values will be replaced with this value.
    guide
        Guide to use for this scale. It can either be a string ('colorbar', 'legend')
        or a call to a guide function (`guide_colorbar()`, `guide_legend()`)
        specifying additional arguments. 'none' will hide the guide.
    trans : {'identity', 'log10', 'sqrt', 'reverse'}
        Name of built-in transformation.
    format : str
        Define the format for labels on the scale. The syntax resembles Python's:
        '.2f' -> '12.45'
        'Num {}' -> 'Num 12.456789'
        'TTL: {.2f}$' -> 'TTL: 12.45$'
        For more info see https://lets-plot.org/pages/formats.html.

    Returns
    -------
    `FeatureSpec`
        Scale specification.

    Notes
    -----
    Define sequential grey color scale for color aesthetic.

    Examples
    --------
    .. jupyter-execute::
        :linenos:
        :emphasize-lines: 6

        from lets_plot import *
        LetsPlot.setup_html()
        x = list(range(50))
        ggplot({'x': x}, aes(x='x')) + \\
            geom_tile(aes(color='x'), fill='white', size=3) + \\
            scale_color_grey(start=.7, end=.2) + \\
            coord_cartesian() + \\
            ggsize(600, 200)

    """
    start, end = _greyscale_check_parameters(start, end)

    return _scale('color',
                  name=name,
                  breaks=breaks,
                  labels=labels,
                  limits=limits,
                  expand=None,
                  na_value=na_value,
                  guide=guide,
                  trans=trans,
                  format=format,
                  #
                  start=start, end=end,
                  direction=direction,
                  scale_mapper_kind='color_grey')


def _greyscale_check_parameters(start=None, end=None):
    # Up to v.1.4.2 start/end values were in range [0,100]
    # Since v.1.4.3 start/end values are in range [0,1]
    if start != None and not (0 <= start <= 1):
        start = start / 100
        print("WARN: Value of 'start' has been scaled down to range: [0,1] : {}".format(start))

    if end != None and not (0 <= end <= 1):
        end = end / 100
        print("WARN: Value of 'end' has been scaled down to range: [0,1] : {}".format(end))

    if start != None and not (0 <= start <= 1):
        raise ValueError("Value of 'start' must be in range: [0,1] : {}".format(start))

    if end != None and not (0 <= end <= 1):
        raise ValueError("Value of 'end' must be in range: [0,1] : {}".format(end))

    return (start, end)


def scale_fill_brewer(type=None, palette=None, direction=None, name=None, breaks=None, labels=None, limits=None,
                      na_value=None, guide=None, trans=None, format=None):
    """
    Sequential, diverging and qualitative color scales from colorbrewer2.org for fill aesthetic.
    Color schemes provided are particularly suited to display discrete values (levels of factors) on a map.

    Parameters
    ----------
    type : {'seq', 'div', 'qual'}
        One of seq (sequential), div (diverging) or qual (qualitative) types of scales.
    palette : str or int
        If a string, will use that named palette. If a number, will index
        into the list of palettes of appropriate type.
    direction : {1, -1}, default=1
        Set the order of colors in the scale. If 1, colors are as output by brewer palette.
        If -1, the order of colors is reversed.
    name : str
        The name of the scale - used as the axis label or the legend title.
        If None, the default, the name of the scale
        is taken from the first mapping used for that aesthetic.
    breaks : list
        A vector specifying values to display as ticks on axis.
    labels : list of str
        A vector of labels (on ticks).
    limits : list
        Continuous scale: a numeric vector of length two providing limits of the scale.
        Discrete scale: a vector specifying the data range for the scale
        and the default order of their display in guides.
    na_value
        Missing values will be replaced with this value.
    guide
        Guide to use for this scale. It can either be a string ('colorbar', 'legend')
        or a call to a guide function (`guide_colorbar()`, `guide_legend()`)
        specifying additional arguments. 'none' will hide the guide.
    trans : {'identity', 'log10', 'sqrt', 'reverse'}
        Name of built-in transformation.
    format : str
        Define the format for labels on the scale. The syntax resembles Python's:
        '.2f' -> '12.45'
        'Num {}' -> 'Num 12.456789'
        'TTL: {.2f}$' -> 'TTL: 12.45$'
        For more info see https://lets-plot.org/pages/formats.html.

    Returns
    -------
    `FeatureSpec`
        Scale specification.

    Notes
    -----
    Define sequential, diverging and qualitative color scales from colorbrewer2.org for filling color aesthetic.
    ColorBrewer provides sequential, diverging and qualitative color schemes which are particularly suited and
    tested to display discrete values (levels of a factor) on a map. It allows to smoothly interpolate 6 colors
    from any palette to a continuous scale (6 colors per palette gives nice gradients; more results in more saturated
    colors which do not look as good).

    However, the original color schemes (particularly the qualitative ones) were not intended for this and the
    perceptual result is left to the appreciation of the user. See colorbrewer2.org for more information.

    Palettes:

    - Diverging : BrBG, PiYG, PRGn, PuOr, RdBu, RdGy, RdYlBu, RdYlGn, Spectral.
    - Qualitative : Accent, Dark2, Paired, Pastel1, Pastel2, Set1, Set2, Set3.
    - Sequential : Blues, BuGn, BuPu, GnBu, Greens, Greys, Oranges, OrRd, PuBu, PuBuGn, PuRd, Purples, RdPu, Reds, YlGn, YlGnBu, YlOrBr, YlOrRd.

    Examples
    --------
    .. jupyter-execute::
        :linenos:
        :emphasize-lines: 6

        from lets_plot import *
        LetsPlot.setup_html()
        x = list(range(9))
        ggplot({'x': x}, aes(x='x')) + \\
            geom_tile(aes(fill='x')) + \\
            scale_fill_brewer(palette='YlGnBu') + \\
            coord_cartesian() + \\
            ggsize(600, 200)

    """
    return _scale('fill',
                  name=name,
                  breaks=breaks,
                  labels=labels,
                  limits=limits,
                  expand=None,
                  na_value=na_value,
                  guide=guide,
                  trans=trans,
                  format=format,
                  #
                  type=type, palette=palette,
                  direction=direction,
                  scale_mapper_kind='color_brewer')


def scale_color_brewer(type=None, palette=None, direction=None, name=None, breaks=None, labels=None, limits=None,
                       na_value=None, guide=None, trans=None, format=None):
    """
    Sequential, diverging and qualitative color scales from colorbrewer2.org for color aesthetic.
    Color schemes provided are particularly suited to display discrete values (levels of factors) on a map.

    Parameters
    ----------
    type : {'seq', 'div', 'qual'}
        One of seq (sequential), div (diverging) or qual (qualitative) types of scales.
    palette : str or int
        If a string, will use that named palette. If a number, will index
        into the list of palettes of appropriate type.
    direction : {1, -1}, default=1
        Set the order of colors in the scale. If 1, colors are as output by brewer palette.
        If -1, the order of colors is reversed.
    name : str
        The name of the scale - used as the axis label or the legend title.
        If None, the default, the name of the scale
        is taken from the first mapping used for that aesthetic.
    breaks : list
        A vector specifying values to display as ticks on axis.
    labels : list of str
        A vector of labels (on ticks).
    limits : list
        Continuous scale: a numeric vector of length two providing limits of the scale.
        Discrete scale: a vector specifying the data range for the scale
        and the default order of their display in guides.
    na_value
        Missing values will be replaced with this value.
    guide
        Guide to use for this scale. It can either be a string ('colorbar', 'legend')
        or a call to a guide function (`guide_colorbar()`, `guide_legend()`)
        specifying additional arguments. 'none' will hide the guide.
    trans : {'identity', 'log10', 'sqrt', 'reverse'}
        Name of built-in transformation.
    format : str
        Define the format for labels on the scale. The syntax resembles Python's:
        '.2f' -> '12.45'
        'Num {}' -> 'Num 12.456789'
        'TTL: {.2f}$' -> 'TTL: 12.45$'
        For more info see https://lets-plot.org/pages/formats.html.

    Returns
    -------
    `FeatureSpec`
        Scale specification.

    Notes
    -----
    Define sequential, diverging and qualitative color scales from colorbrewer2.org for color aesthetic.
    ColorBrewer provides sequential, diverging and qualitative color schemes which are particularly suited and
    tested to display discrete values (levels of a factor) on a map. It allows to smoothly interpolate 6 colors
    from any palette to a continuous scale (6 colors per palette gives nice gradients; more results in more saturated
    colors which do not look as good).

    However, the original color schemes (particularly the qualitative ones) were not intended for this and
    the perceptual result is left to the appreciation of the user. See colorbrewer2.org for more information.

    Palettes:

    - Diverging : BrBG, PiYG, PRGn, PuOr, RdBu, RdGy, RdYlBu, RdYlGn, Spectral.
    - Qualitative : Accent, Dark2, Paired, Pastel1, Pastel2, Set1, Set2, Set3.
    - Sequential : Blues, BuGn, BuPu, GnBu, Greens, Greys, Oranges, OrRd, PuBu, PuBuGn, PuRd, Purples, RdPu, Reds, YlGn, YlGnBu, YlOrBr, YlOrRd.

    Examples
    --------
    .. jupyter-execute::
        :linenos:
        :emphasize-lines: 6

        from lets_plot import *
        LetsPlot.setup_html()
        x = list(range(10))
        ggplot({'x': x, 'y': x}, aes('x', 'y')) + \\
            geom_point(aes(color='x'), shape=13, size=5) + \\
            scale_color_brewer(palette='Dark2', direction=-1)

    """
    return _scale('color',
                  name=name,
                  breaks=breaks,
                  labels=labels,
                  limits=limits,
                  expand=None,
                  na_value=na_value,
                  guide=guide,
                  trans=trans,
                  format=format,
                  #
                  type=type,
                  palette=palette,
                  direction=direction,
                  scale_mapper_kind='color_brewer')


def scale_fill_viridis(alpha=None, begin=None, end=None, direction=None, option=None,
                       name=None, breaks=None, labels=None, limits=None,
                       na_value=None, guide=None, trans=None, format=None):
    """
    The `viridis` color maps are designed to be perceptually-uniform,
    both in regular form and also when converted to black-and-white.

    The `viridis` color scales are suitable for viewers with common forms of colour blindness.
    See also https://bids.github.io/colormap/.


    Parameters
    ----------
    alpha : float, default=1.0
        Alpha transparency channel. (0 means transparent and 1 means opaque).
    begin : float, default=0.0
        Correspond to a color hue to start at. Accept values between 0 and 1. Should be less than `end`.
    end : float, default=1.0
        Correspond to a color hue to end with. Accept values between 0 and 1. Should be greater than `begin`.
    direction : {1, -1}, default=1
        Set the order of colors in the scale.
        If -1, the order of colors is reversed.
    option : str, default="D" (or "viridis")
        The colormap to use:
            - "magma" (or "A"),
            - "inferno" (or "B")
            - "plasma" (or "C")
            - "viridis" (or "D")
            - "cividis" (or "E")
            - "turbo"
            - "twilight"

    name : str
        The name of the scale - used as the axis label or the legend title.
        If None, the default, the name of the scale
        is taken from the first mapping used for that aesthetic.
    breaks : list
        A vector specifying values to display as ticks on axis.
    labels : list of str
        A vector of labels (on ticks).
    limits : list
        Continuous scale: a numeric vector of length two providing limits of the scale.
        Discrete scale: a vector specifying the data range for the scale
        and the default order of their display in guides.
    na_value
        Missing values will be replaced with this value.
    guide
        Guide to use for this scale. It can either be a string ('colorbar', 'legend')
        or a call to a guide function (`guide_colorbar()`, `guide_legend()`)
        specifying additional arguments. 'none' will hide the guide.
    trans : {'identity', 'log10', 'sqrt', 'reverse'}
        Name of built-in transformation.
    format : str
        Define the format for labels on the scale. The syntax resembles Python's:
        '.2f' -> '12.45'
        'Num {}' -> 'Num 12.456789'
        'TTL: {.2f}$' -> 'TTL: 12.45$'
        For more info see https://lets-plot.org/pages/formats.html.

    Returns
    -------
    `FeatureSpec`
        Scale specification.

    Notes
    -----
    Can be used for both, continuous and discrete data.

    Examples
    --------
    .. jupyter-execute::
        :linenos:
        :emphasize-lines: 6

        from lets_plot import *
        LetsPlot.setup_html()
        x = list(range(9))
        ggplot({'x': x}, aes(x='x')) + \\
            geom_tile(aes(fill='x')) + \\
            scale_fill_viridis(option='twilight') + \\
            coord_cartesian() + \\
            ggsize(600, 200)

    """
    return _scale('fill',
                  name=name,
                  breaks=breaks,
                  labels=labels,
                  limits=limits,
                  expand=None,
                  na_value=na_value,
                  guide=guide,
                  trans=trans,
                  format=format,
                  #
                  alpha=alpha,
                  begin=begin,
                  end=end,
                  direction=direction,
                  option=option,
                  scale_mapper_kind='color_cmap')


def scale_color_viridis(alpha=None, begin=None, end=None, direction=None, option=None,
                        name=None, breaks=None, labels=None, limits=None,
                        na_value=None, guide=None, trans=None, format=None):
    """
    The `viridis` color maps are designed to be perceptually-uniform,
    both in regular form and also when converted to black-and-white.

    The `viridis` color scales are suitable for viewers with common forms of colour blindness.
    See also https://bids.github.io/colormap/.


    Parameters
    ----------
    alpha : float, default=1.0
        Alpha transparency channel. (0 means transparent and 1 means opaque).
    begin : float, default=0.0
        Correspond to a color hue to start at. Accept values between 0 and 1. Should be less than `end`.
    end : float, default=1.0
        Correspond to a color hue to end with. Accept values between 0 and 1. Should be greater than `begin`.
    direction : {1, -1}, default=1
        Set the order of colors in the scale.
        If -1, the order of colors is reversed.
    option : str, default="D" (or "viridis")
        The colormap to use:
            - "magma" (or "A"),
            - "inferno" (or "B")
            - "plasma" (or "C")
            - "viridis" (or "D")
            - "cividis" (or "E")
            - "turbo"
            - "twilight"

    name : str
        The name of the scale - used as the axis label or the legend title.
        If None, the default, the name of the scale
        is taken from the first mapping used for that aesthetic.
    breaks : list
        A vector specifying values to display as ticks on axis.
    labels : list of str
        A vector of labels (on ticks).
    limits : list
        Continuous scale: a numeric vector of length two providing limits of the scale.
        Discrete scale: a vector specifying the data range for the scale
        and the default order of their display in guides.
    na_value
        Missing values will be replaced with this value.
    guide
        Guide to use for this scale. It can either be a string ('colorbar', 'legend')
        or a call to a guide function (`guide_colorbar()`, `guide_legend()`)
        specifying additional arguments. 'none' will hide the guide.
    trans : {'identity', 'log10', 'sqrt', 'reverse'}
        Name of built-in transformation.
    format : str
        Define the format for labels on the scale. The syntax resembles Python's:
        '.2f' -> '12.45'
        'Num {}' -> 'Num 12.456789'
        'TTL: {.2f}$' -> 'TTL: 12.45$'
        For more info see https://lets-plot.org/pages/formats.html.

    Returns
    -------
    `FeatureSpec`
        Scale specification.

    Notes
    -----
    Can be used for both, continuous and discrete data.

    Examples
    --------
    .. jupyter-execute::
        :linenos:
        :emphasize-lines: 6

        from lets_plot import *
        LetsPlot.setup_html()
        x = list(range(10))
        ggplot({'x': x, 'y': x}, aes('x', 'y')) + \\
            geom_point(aes(color='x'), shape=13, size=5) + \\
            scale_color_viridis(option='cividis', direction=-1)

    """
    return _scale('color',
                  name=name,
                  breaks=breaks,
                  labels=labels,
                  limits=limits,
                  expand=None,
                  na_value=na_value,
                  guide=guide,
                  trans=trans,
                  format=format,
                  #
                  alpha=alpha,
                  begin=begin,
                  end=end,
                  direction=direction,
                  option=option,
                  scale_mapper_kind='color_cmap')


#
<<<<<<< HEAD
# Date-time
#


def scale_x_datetime(name=None, breaks=None, labels=None, limits=None, expand=None, na_value=None, format=None):
    """
    Position scale x for date/time data.

    Parameters
    ----------
    name : str
        The name of the scale - used as the axis label or the legend title.
        If None, the default, the name of the scale
        is taken from the first mapping used for that aesthetic.
    breaks : list
        A vector specifying values to display as ticks on axis.
    labels : list of str
        A vector of labels (on ticks).
    limits : list
        A vector of length two providing limits of the scale.
    expand : list
        A numeric vector of length two giving multiplicative and additive expansion constants.
        The vector size == 1 => only multiplicative expand (and additive expand by default).
        Defaults: multiplicative = 0.05, additive = 0.
    na_value
        Missing values will be replaced with this value.
    format : str
        Define the format for labels on the scale. The syntax resembles Python's:
        '%d.%m.%y' -> '06.08.19'
        '%B %Y' -> 'August 2019'
        '%a, %e %b %Y %H:%M:%S' -> 'Tue, 6 Aug 2019 04:46:35'
        For more info see https://lets-plot.org/pages/formats.html.

    Returns
    -------
    `FeatureSpec`
        Scale specification.

    Examples
    --------
    .. jupyter-execute::
        :linenos:
        :emphasize-lines: 12

        import datetime as dt
        import numpy as np
        from lets_plot import *
        LetsPlot.setup_html()
        n = 31
        np.random.seed(42)
        d = [dt.datetime(2021, 1, 1) + dt.timedelta(days=d)
             for d in range(n)]
        t = np.random.normal(loc=-5, scale=6, size=n)
        ggplot({'d': d, 't': t}, aes('d', 't')) + \\
            geom_histogram(aes(fill='t'), stat='identity', color='black') + \\
            scale_x_datetime() + \\
            scale_fill_gradient2(low='#2c7bb6', high='#d7191c')

    """
    return _scale('x',
                  name=name,
                  breaks=breaks,
                  labels=labels,
                  limits=limits,
                  expand=expand,
                  na_value=na_value,
                  guide=None,
                  trans=None,
                  format=format,
                  #
                  datetime=True)


def scale_y_datetime(name=None, breaks=None, labels=None, limits=None, expand=None, na_value=None, format=None):
    """
    Position scale y for date/time data.

    Parameters
    ----------
    name : str
        The name of the scale - used as the axis label or the legend title.
        If None, the default, the name of the scale
        is taken from the first mapping used for that aesthetic.
    breaks : list
        A vector specifying values to display as ticks on axis.
    labels : list of str
        A vector of labels (on ticks).
    limits : list
        A vector of length two providing limits of the scale.
    expand : list of two numbers
        A numeric vector of length two giving multiplicative and additive expansion constants.
        The vector size == 1 => only multiplicative expand (and additive expand by default).
        Defaults: multiplicative = 0.05, additive = 0.
    na_value
        Missing values will be replaced with this value.
    format : str
        Define the format for labels on the scale. The syntax resembles Python's:
        '%d.%m.%y' -> '06.08.19'
        '%B %Y' -> 'August 2019'
        '%a, %e %b %Y %H:%M:%S' -> 'Tue, 6 Aug 2019 04:46:35'
        For more info see https://lets-plot.org/pages/formats.html.

    Returns
    -------
    `FeatureSpec`
        Scale specification.

    Examples
    --------
    .. jupyter-execute::
        :linenos:
        :emphasize-lines: 13

        import datetime as dt
        from lets_plot import *
        LetsPlot.setup_html()
        n = 12
        rcount = lambda m: 1 if m < 2 else rcount(m - 1) + rcount(m - 2)
        data = {
            'date': [dt.datetime(2020, m, 1) for m in range(1, n + 1)],
            'rabbits count': [rcount(m) for m in range(1, n + 1)],
        }
        ggplot(data) + \\
            geom_segment(aes(x=[0] * n, y='date', xend='rabbits count', yend='date'), size=3, \\
                         tooltips=layer_tooltips().line('@|@{rabbits count}')) + \\
            scale_y_datetime(format='%b') + \\
            xlab('rabbits count')

    """
    return _scale('y',
                  name=name,
                  breaks=breaks,
                  labels=labels,
                  limits=limits,
                  expand=expand,
                  na_value=na_value,
                  guide=None,
                  trans=None,
                  format=format,
                  #
                  datetime=True)


def scale_x_time(name=None, breaks=None, labels=None, limits=None, expand=None, na_value=None):
    """
    Position scale x for data representing "time delta" values expressed in milliseconds.

    Parameters
    ----------
    name : str
        The name of the scale - used as the axis label or the legend title.
        If None, the default, the name of the scale
        is taken from the first mapping used for that aesthetic.
    breaks : list
        A numeric vector of positions (of ticks).
    labels : list of str
        A vector of labels (on ticks).
    limits : list
        A numeric vector of length two providing limits of the scale.
    expand : list
        A numeric vector of length two giving multiplicative and additive expansion constants.
        The vector size == 1 => only multiplicative expand (and additive expand by default).
        Defaults: multiplicative = 0.05, additive = 0.
    na_value
        Missing values will be replaced with this value.

    Returns
    -------
    `FeatureSpec`
        Scale specification.

    Examples
    --------
    .. jupyter-execute::
        :linenos:
        :emphasize-lines: 13

        import datetime as dt
        import numpy as np
        from lets_plot import *
        LetsPlot.setup_html()
        n = 31
        np.random.seed(42)
        data = {
            'time': [dt.timedelta(days=v).total_seconds() * 1000 for v in range(n)],
            'value': np.random.normal(loc=-5, scale=6, size=n)
        }
        ggplot(data) + \\
            geom_line(aes('time', 'value')) + \\
            scale_x_time()

    """
    return _scale('x',
                  name=name,
                  breaks=breaks,
                  labels=labels,
                  limits=limits,
                  expand=expand,
                  na_value=na_value,
                  guide=None,
                  trans=None,
                  #
                  time=True)


def scale_y_time(name=None, breaks=None, labels=None, limits=None, expand=None, na_value=None):
    """
    Position scale y for data representing "time delta" values expressed in milliseconds.

    Parameters
    ----------
    name : str
        The name of the scale - used as the axis label or the legend title.
        If None, the default, the name of the scale
        is taken from the first mapping used for that aesthetic.
    breaks : list
        A numeric vector of positions (of ticks).
    labels : list of str
        A vector of labels (on ticks).
    limits : list
        A numeric vector of length two providing limits of the scale.
    expand : list
        A numeric vector of length two giving multiplicative and additive expansion constants.
        The vector size == 1 => only multiplicative expand (and additive expand by default).
        Defaults: multiplicative = 0.05, additive = 0.
    na_value
        Missing values will be replaced with this value.

    Returns
    -------
    `FeatureSpec`
        Scale specification.

    Examples
    --------
    .. jupyter-execute::
        :linenos:
        :emphasize-lines: 13

        import datetime as dt
        import numpy as np
        from lets_plot import *
        LetsPlot.setup_html()
        n = 31
        np.random.seed(42)
        data = {
            'time': [dt.timedelta(days=v).total_seconds() * 1000 for v in range(n)],
            'value': np.random.normal(loc=-5, scale=6, size=n)
        }
        ggplot(data) + \\
            geom_line(aes('value', 'time')) + \\
            scale_y_time()

    """
    return _scale('y',
                  name=name,
                  breaks=breaks,
                  labels=labels,
                  limits=limits,
                  expand=expand,
                  na_value=na_value,
                  guide=None,
                  trans=None,
                  #
                  time=True)


#
=======
>>>>>>> 87054994
# Range Scale (alpha and size)
#

def scale_alpha(range=None, name=None, breaks=None, labels=None, limits=None, na_value=None, guide=None, trans=None,
                format=None):
    """
    Scale for alpha.

    Parameters
    ----------
    range : list
        The range of the mapped aesthetics result.
    name : str
        The name of the scale - used as the axis label or the legend title.
        If None, the default, the name of the scale
        is taken from the first mapping used for that aesthetic.
    breaks : list
        A numeric vector of positions (of ticks).
    labels : list of str
        A vector of labels (on ticks).
    limits : list
        A vector specifying the data range for the scale
        and the default order of their display in guides.
    na_value
        Missing values will be replaced with this value.
    guide
        A result returned by `guide_legend()` function or 'none' to hide the guide.
    trans : {'identity', 'log10', 'sqrt', 'reverse'}
        Name of built-in transformation.
    format : str
        Define the format for labels on the scale. The syntax resembles Python's:
        '.2f' -> '12.45'
        'Num {}' -> 'Num 12.456789'
        'TTL: {.2f}$' -> 'TTL: 12.45$'
        For more info see https://lets-plot.org/pages/formats.html.

    Returns
    -------
    `FeatureSpec`
        Scale specification.

    Examples
    --------
    .. jupyter-execute::
        :linenos:
        :emphasize-lines: 9

        import numpy as np
        from lets_plot import *
        LetsPlot.setup_html()
        np.random.seed(100)
        x = np.random.normal(0, 1, 1000)
        y = np.random.normal(0, 1, 1000)
        ggplot({'x': x, 'y': y}, aes('x', 'y')) + \\
            geom_point(aes(alpha='..density..'), stat='density2d', contour=False, n=30) + \\
            scale_alpha(range=[.01, .99])

    """
    return _scale('alpha',
                  name=name,
                  breaks=breaks,
                  labels=labels,
                  limits=limits,
                  expand=None,
                  na_value=na_value,
                  guide=guide,
                  trans=trans,
                  format=format,
                  #
                  range=range)


def scale_size(range=None, name=None, breaks=None, labels=None, limits=None, na_value=None, guide=None, trans=None,
               format=None):
    """
    Scale for size.

    Parameters
    ----------
    range : list
        The range of the mapped aesthetics result.
    name : str
        The name of the scale - used as the axis label or the legend title.
        If None, the default, the name of the scale
        is taken from the first mapping used for that aesthetic.
    breaks : list
        A numeric vector of positions (of ticks).
    labels : list of str
        A vector of labels (on ticks).
    limits : list
        A vector specifying the data range for the scale
        and the default order of their display in guides.
    na_value
        Missing values will be replaced with this value.
    guide
        A result returned by `guide_legend()` function or 'none' to hide the guide.
    trans : {'identity', 'log10', 'sqrt', 'reverse'}
        Name of built-in transformation.
    format : str
        Define the format for labels on the scale. The syntax resembles Python's:
        '.2f' -> '12.45'
        'Num {}' -> 'Num 12.456789'
        'TTL: {.2f}$' -> 'TTL: 12.45$'
        For more info see https://lets-plot.org/pages/formats.html.

    Returns
    -------
    `FeatureSpec`
        Scale specification.

    Examples
    --------
    .. jupyter-execute::
        :linenos:
        :emphasize-lines: 10

        import numpy as np
        from lets_plot import *
        LetsPlot.setup_html()
        np.random.seed(100)
        n = 50
        x = np.random.rand(n)
        y = np.random.rand(n)
        area = np.power(np.random.randint(30, size=n), 2)
        ggplot() + geom_point(aes(x, y, size=area), alpha=0.7) + \\
            scale_size(range=[3, 13])

    """
    return _scale('size',
                  name=name,
                  breaks=breaks,
                  labels=labels,
                  limits=limits,
                  expand=None,
                  na_value=na_value,
                  guide=guide,
                  trans=trans,
                  format=format,
                  #
                  range=range)


def scale_size_area(max_size=None, name=None, breaks=None, labels=None, limits=None,
                    na_value=None, guide=None, trans=None, format=None):
    """
    Continuous scale for size that maps 0 to 0.

    Parameters
    ----------
    max_size : float
        The max size that is mapped to.
    name : str
        The name of the scale - used as the axis label or the legend title.
        If None, the default, the name of the scale
        is taken from the first mapping used for that aesthetic.
    breaks : list
        A numeric vector of positions (of ticks).
    labels : list
        A vector of labels (on ticks).
    limits : list
        A vector specifying the data range for the scale
        and the default order of their display in guides.
    na_value
        Missing values will be replaced with this value.
    guide
        A result returned by `guide_legend()` function or 'none' to hide the guide.
    trans : {'identity', 'log10', 'sqrt', 'reverse'}
        Name of built-in transformation.
    format : str
        Define the format for labels on the scale. The syntax resembles Python's:
        '.2f' -> '12.45'
        'Num {}' -> 'Num 12.456789'
        'TTL: {.2f}$' -> 'TTL: 12.45$'
        For more info see https://lets-plot.org/pages/formats.html.

    Returns
    -------
    `FeatureSpec`
        Scale specification.

    Notes
    -----
    This method maps 0 data to 0 size. Useful in some stats such as count.

    Examples
    --------
    .. jupyter-execute::
        :linenos:
        :emphasize-lines: 10

        import numpy as np
        from lets_plot import *
        LetsPlot.setup_html()
        np.random.seed(100)
        n = 50
        x = np.random.rand(n)
        y = np.random.rand(n)
        area = np.power(np.random.uniform(30, size=n), 2)
        ggplot() + geom_point(aes(x, y, size=area), alpha=0.7) + \\
            scale_size_area(max_size=15)

    """
    return _scale('size',
                  name=name,
                  breaks=breaks,
                  labels=labels,
                  limits=limits,
                  expand=None,
                  na_value=na_value,
                  guide=guide,
                  trans=trans,
                  format=format,
                  #
                  max_size=max_size,
                  scale_mapper_kind='size_area')


def _scale(aesthetic, *,
           name=None,
           breaks=None, labels=None,
           limits=None,
           expand=None,
           na_value=None,
           trans=None,
           guide=None,
           format=None,
           position=None,
           **other):
    """
    Create a scale (discrete or continuous)

    Parameters
    ----------
    aesthetic : str
        The name of the aesthetic that this scale works with
    name : str
        The name of the scale - used as the axis label or the legend title
    breaks : list
        A numeric vector of positions (of ticks)
    labels : list
        A vector of labels (on ticks)
    limits : list
        A numeric vector of length two providing limits of the scale.
    expand : list
        A numeric vector of length two giving multiplicative and additive expansion constants.
    na_value
        Value to use for missing values
    trans : str
        Name of built-in transformation.
    guide
        Type of legend. Use 'colorbar' for continuous color bar, or 'legend' for discrete values.
    format : str
        A string of the format for labels on the scale. Supported types are number and date/time.
    position : str
        For position scales,
        The position of the axis:
         - 'left', 'right' or 'both' for y-axis;
         - 'top', 'bottom' or 'both' for x-axis.

    Returns
    -------
    `FeatureSpec`
        Scale specification.

    """

    # flatten the 'other' sub-dictionary
    args = locals().copy()
    args.pop('other')
    return FeatureSpec('scale', **args, **other)<|MERGE_RESOLUTION|>--- conflicted
+++ resolved
@@ -93,597 +93,6 @@
 
 
 #
-<<<<<<< HEAD
-# Continuous Scales
-#
-
-def scale_x_continuous(name=None, breaks=None, labels=None, limits=None, expand=None, na_value=None, trans=None,
-                       format=None):
-    """
-    Continuous position scale x.
-
-    Parameters
-    ----------
-    name : str
-        The name of the scale - used as the axis label or the legend title.
-        If None, the default, the name of the scale
-        is taken from the first mapping used for that aesthetic.
-    breaks : list
-        A numeric vector of positions (of ticks).
-    labels : list of str
-        A vector of labels (on ticks).
-    limits : list
-        A numeric vector of length two providing limits of the scale.
-    expand : list
-        A numeric vector of length two giving multiplicative and additive expansion constants.
-        The vector size == 1 => only multiplicative expand (and additive expand by default).
-        Defaults: multiplicative = 0.05, additive = 0.
-    na_value
-        Missing values will be replaced with this value.
-    trans : {'identity', 'log10', 'sqrt', 'reverse'}
-        Name of built-in transformation.
-    format : str
-        Define the format for labels on the scale. The syntax resembles Python's:
-        '.2f' -> '12.45'
-        'Num {}' -> 'Num 12.456789'
-        'TTL: {.2f}$' -> 'TTL: 12.45$'
-        For more info see https://lets-plot.org/pages/formats.html.
-
-    Returns
-    -------
-    `FeatureSpec`
-        Scale specification.
-
-    Examples
-    --------
-    .. jupyter-execute::
-        :linenos:
-        :emphasize-lines: 7-8
-
-        import numpy as np
-        from lets_plot import *
-        LetsPlot.setup_html()
-        np.random.seed(42)
-        x = np.random.randint(-10, 10, size=100)
-        ggplot({'x': x}, aes(x='x')) + geom_bar(stat='bin', bins=8) + \\
-            scale_x_continuous(name='observations', breaks=[-9, -3, 3, 9], \\
-                               limits=[-8, 11], expand=[.2], format='.1f')
-
-    """
-    return _scale('x',
-                  name=name,
-                  breaks=breaks,
-                  labels=labels,
-                  limits=limits,
-                  expand=expand,
-                  na_value=na_value,
-                  guide=None,
-                  trans=trans,
-                  format=format)
-
-
-def scale_y_continuous(name=None, breaks=None, labels=None, limits=None, expand=None, na_value=None, trans=None,
-                       format=None):
-    """
-    Continuous position scale y.
-
-    Parameters
-    ----------
-    name : str
-        The name of the scale - used as the axis label or the legend title.
-        If None, the default, the name of the scale
-        is taken from the first mapping used for that aesthetic.
-    breaks : list
-        A numeric vector of positions (of ticks).
-    labels : list of str
-        A vector of labels (on ticks).
-    limits : list
-        A numeric vector of length two providing limits of the scale.
-    expand : list
-        A numeric vector of length two giving multiplicative and additive expansion constants.
-        The vector size == 1 => only multiplicative expand (and additive expand by default).
-        Defaults: multiplicative = 0.05, additive = 0.
-    na_value
-        Missing values will be replaced with this value.
-    trans : {'identity', 'log10', 'sqrt', 'reverse'}
-        Name of built-in transformation.
-    format : str
-        Define the format for labels on the scale. The syntax resembles Python's:
-        '.2f' -> '12.45'
-        'Num {}' -> 'Num 12.456789'
-        'TTL: {.2f}$' -> 'TTL: 12.45$'
-        For more info see https://lets-plot.org/pages/formats.html.
-
-    Returns
-    -------
-    `FeatureSpec`
-        Scale specification.
-
-    Examples
-    --------
-    .. jupyter-execute::
-        :linenos:
-        :emphasize-lines: 7-8
-
-        import numpy as np
-        from lets_plot import *
-        LetsPlot.setup_html()
-        np.random.seed(42)
-        x = np.random.randint(-10, 10, size=1000)
-        ggplot({'x': x}, aes(x='x')) + geom_bar(stat='bin', bins=4) + \\
-            scale_y_continuous(name='hundreds', breaks=[100, 200, 300, 400], \\
-                               labels=['one', 'two', 'three', 'four'])
-
-    """
-    return _scale('y',
-                  name=name,
-                  breaks=breaks,
-                  labels=labels,
-                  limits=limits,
-                  expand=expand,
-                  na_value=na_value,
-                  guide=None,
-                  trans=trans,
-                  format=format)
-
-
-def scale_x_log10(name=None, breaks=None, labels=None, limits=None, expand=None, na_value=None, format=None):
-    """
-    Continuous position scale x where trans='log10'.
-
-    Parameters
-    ----------
-    name : str
-        The name of the scale - used as the axis label or the legend title.
-        If None, the default, the name of the scale
-        is taken from the first mapping used for that aesthetic.
-    breaks : list
-        A numeric vector of positions (of ticks).
-    labels : list of str
-        A vector of labels (on ticks).
-    limits : list
-        A numeric vector of length two providing limits of the scale.
-    expand : list
-        A numeric vector of length two giving multiplicative and additive expansion constants.
-        The vector size == 1 => only multiplicative expand (and additive expand by default).
-        Defaults: multiplicative = 0.05, additive = 0.
-    na_value
-        Missing values will be replaced with this value.
-    format : str
-        Define the format for labels on the scale. The syntax resembles Python's:
-        '.2f' -> '12.45'
-        'Num {}' -> 'Num 12.456789'
-        'TTL: {.2f}$' -> 'TTL: 12.45$'
-        For more info see https://lets-plot.org/pages/formats.html.
-
-    Returns
-    -------
-    `FeatureSpec`
-        Scale specification.
-
-    Examples
-    --------
-    .. jupyter-execute::
-        :linenos:
-        :emphasize-lines: 6
-
-        import numpy as np
-        from lets_plot import *
-        LetsPlot.setup_html()
-        np.random.seed(42)
-        x = np.power(10, np.random.randint(9, size=100))
-        ggplot({'x': x}, aes(x='x')) + geom_bar() + scale_x_log10()
-
-    """
-    return scale_x_continuous(name, breaks, labels, limits, expand, na_value, 'log10', format)
-
-
-def scale_y_log10(name=None, breaks=None, labels=None, limits=None, expand=None, na_value=None, format=None):
-    """
-    Continuous position scales y where trans='log10'.
-
-    Parameters
-    ----------
-    name : str
-        The name of the scale - used as the axis label or the legend title.
-        If None, the default, the name of the scale
-        is taken from the first mapping used for that aesthetic.
-    breaks : list
-        A numeric vector of positions (of ticks).
-    labels : list of str
-        A vector of labels (on ticks).
-    limits : list
-        A numeric vector of length two providing limits of the scale.
-    expand : list
-        A numeric vector of length two giving multiplicative and additive expansion constants.
-        The vector size == 1 => only multiplicative expand (and additive expand by default).
-        Defaults: multiplicative = 0.05, additive = 0.
-    na_value
-        Missing values will be replaced with this value.
-    format : str
-        Define the format for labels on the scale. The syntax resembles Python's:
-        '.2f' -> '12.45'
-        'Num {}' -> 'Num 12.456789'
-        'TTL: {.2f}$' -> 'TTL: 12.45$'
-        For more info see https://lets-plot.org/pages/formats.html.
-
-    Returns
-    -------
-    `FeatureSpec`
-        Scale specification.
-
-    Examples
-    --------
-    .. jupyter-execute::
-        :linenos:
-        :emphasize-lines: 6
-
-        import numpy as np
-        from lets_plot import *
-        LetsPlot.setup_html()
-        np.random.seed(42)
-        x = np.random.poisson(size=100)
-        ggplot({'x': x}, aes(x='x')) + geom_histogram() + scale_y_log10()
-
-    """
-    return scale_y_continuous(name, breaks, labels, limits, expand, na_value, 'log10', format)
-
-
-def scale_x_reverse(name=None, breaks=None, labels=None, limits=None, expand=None, na_value=None, format=None):
-    """
-    Continuous position scale x where trans='reverse'.
-
-    Parameters
-    ----------
-    name : str
-        The name of the scale - used as the axis label or the legend title.
-        If None, the default, the name of the scale
-        is taken from the first mapping used for that aesthetic.
-    breaks : list
-        A numeric vector of positions (of ticks).
-    labels : list of str
-        A vector of labels (on ticks).
-    limits : list
-        A numeric vector of length two providing limits of the scale.
-    expand : list
-        A numeric vector of length two giving multiplicative and additive expansion constants.
-        The vector size == 1 => only multiplicative expand (and additive expand by default).
-        Defaults: multiplicative = 0.05, additive = 0.
-    na_value
-        Missing values will be replaced with this value.
-    format : str
-        Define the format for labels on the scale. The syntax resembles Python's:
-        '.2f' -> '12.45'
-        'Num {}' -> 'Num 12.456789'
-        'TTL: {.2f}$' -> 'TTL: 12.45$'
-        For more info see https://lets-plot.org/pages/formats.html.
-
-    Returns
-    -------
-    `FeatureSpec`
-        Scale specification.
-
-    Examples
-    --------
-    .. jupyter-execute::
-        :linenos:
-        :emphasize-lines: 5
-
-        from lets_plot import *
-        LetsPlot.setup_html()
-        x = list(range(10))
-        ggplot({'x': x, 'y': x}, aes('x', 'y')) + \\
-            geom_point() + scale_x_reverse()
-
-    """
-
-    return scale_x_continuous(name, breaks, labels, limits, expand, na_value, 'reverse', format)
-
-
-def scale_y_reverse(name=None, breaks=None, labels=None, limits=None, expand=None, na_value=None, format=None):
-    """
-    Continuous position scale y where trans='reverse'.
-
-    Parameters
-    ----------
-    name : str
-        The name of the scale - used as the axis label or the legend title.
-        If None, the default, the name of the scale
-        is taken from the first mapping used for that aesthetic.
-    breaks : list
-        A numeric vector of positions (of ticks).
-    labels : list of str
-        A vector of labels (on ticks).
-    limits : list
-        A numeric vector of length two providing limits of the scale.
-    expand : list
-        A numeric vector of length two giving multiplicative and additive expansion constants.
-        The vector size == 1 => only multiplicative expand (and additive expand by default).
-        Defaults: multiplicative = 0.05, additive = 0.
-    na_value
-        Missing values will be replaced with this value.
-    format : str
-        Define the format for labels on the scale. The syntax resembles Python's:
-        '.2f' -> '12.45'
-        'Num {}' -> 'Num 12.456789'
-        'TTL: {.2f}$' -> 'TTL: 12.45$'
-        For more info see https://lets-plot.org/pages/formats.html.
-
-    Returns
-    -------
-    `FeatureSpec`
-        Scale specification.
-
-    Examples
-    --------
-    .. jupyter-execute::
-        :linenos:
-        :emphasize-lines: 5
-
-        from lets_plot import *
-        LetsPlot.setup_html()
-        x = list(range(10))
-        ggplot({'x': x, 'y': x}, aes('x', 'y')) + \\
-            geom_point() + scale_y_reverse(limits=[2, 6])
-
-    """
-
-    return scale_y_continuous(name, breaks, labels, limits, expand, na_value, 'reverse', format)
-
-
-#
-# Discrete Scales
-#
-
-def scale_x_discrete(name=None, breaks=None, labels=None, limits=None, expand=None, na_value=None, reverse=None,
-                     format=None):
-    """
-    Discrete position scale x.
-
-    Parameters
-    ----------
-    name : str
-        The name of the scale - used as the axis label or the legend title.
-        If None, the default, the name of the scale
-        is taken from the first mapping used for that aesthetic.
-    breaks : list
-        A vector specifying values to display as ticks on axis.
-    labels : list of str
-        A vector of labels (on ticks).
-    limits : list
-        A vector specifying the data range for the scale and the default order of their display in guides.
-    expand : list
-        A numeric vector of length two giving multiplicative and additive expansion constants.
-        The vector size == 1 => only multiplicative expand (and additive expand by default).
-        Defaults: multiplicative = 0, additive = 0.2.
-    na_value
-        Missing values will be replaced with this value.
-    reverse : bool
-        When True the scale is reversed.
-    format : str
-        Define the format for labels on the scale. The syntax resembles Python's:
-        '.2f' -> '12.45'
-        'Num {}' -> 'Num 12.456789'
-        'TTL: {.2f}$' -> 'TTL: 12.45$'
-        For more info see https://lets-plot.org/pages/formats.html.
-
-    Returns
-    -------
-    `FeatureSpec`
-        Scale specification.
-
-    Examples
-    --------
-    .. jupyter-execute::
-        :linenos:
-        :emphasize-lines: 7
-
-        import numpy as np
-        from lets_plot import *
-        LetsPlot.setup_html()
-        np.random.seed(43)
-        scores = {'rating': np.random.randint(3, 6, size=10)}
-        ggplot(scores, aes(x='rating')) + geom_bar() + \\
-            scale_x_discrete(name='rating', format='.1f')
-
-    """
-
-    reverse = as_boolean(reverse, default=False)
-    return _scale('x',
-                  name=name,
-                  breaks=breaks,
-                  labels=labels,
-                  limits=limits,
-                  expand=expand,
-                  na_value=na_value,
-                  guide=None,
-                  trans=None,
-                  format=format,
-                  #
-                  discrete=True, reverse=reverse)
-
-
-def scale_x_discrete_reversed(name=None, breaks=None, labels=None, limits=None, expand=None, na_value=None,
-                              format=None):
-    """
-    Reversed discrete position scale x.
-
-    Parameters
-    ----------
-    name : str
-        The name of the scale - used as the axis label or the legend title.
-        If None, the default, the name of the scale
-        is taken from the first mapping used for that aesthetic.
-    breaks : list
-        A vector specifying values to display as ticks on axis.
-    labels : list of str
-        A vector of labels (on ticks).
-    limits : list
-        A vector specifying the data range for the scale and the default order of their display in guides.
-    expand : list
-        A numeric vector of length two giving multiplicative and additive expansion constants.
-        The vector size == 1 => only multiplicative expand (and additive expand by default).
-        Defaults: multiplicative = 0, additive = 0.2.
-    na_value
-        Missing values will be replaced with this value.
-    format : str
-        Define the format for labels on the scale. The syntax resembles Python's:
-        '.2f' -> '12.45'
-        'Num {}' -> 'Num 12.456789'
-        'TTL: {.2f}$' -> 'TTL: 12.45$'
-        For more info see https://lets-plot.org/pages/formats.html.
-
-    Returns
-    -------
-    `FeatureSpec`
-        Scale specification.
-
-    Examples
-    --------
-    .. jupyter-execute::
-        :linenos:
-        :emphasize-lines: 8
-
-        from lets_plot import *
-        LetsPlot.setup_html()
-        data = {
-            'time': ['Lunch', 'Dinner', 'Night'],
-            'bill': [15.5, 18.13, 30],
-        }
-        ggplot(data, aes('time', 'bill')) + geom_bar(stat='identity') + \\
-            scale_x_discrete_reversed()
-
-    """
-
-    return scale_x_discrete(name, breaks, labels, limits, expand, na_value, reverse=True, format=format)
-
-
-def scale_y_discrete(name=None, breaks=None, labels=None, limits=None, expand=None, na_value=None, reverse=None,
-                     format=None):
-    """
-    Discrete position scale y.
-
-    Parameters
-    ----------
-    name : str
-        The name of the scale - used as the axis label or the legend title.
-        If None, the default, the name of the scale
-        is taken from the first mapping used for that aesthetic.
-    breaks : list
-        A vector specifying values to display as ticks on axis.
-    labels : list of str
-        A vector of labels (on ticks).
-    limits : list
-        A vector specifying the data range for the scale and the default order of their display in guides.
-    expand : list
-        A numeric vector of length two giving multiplicative and additive expansion constants.
-        The vector size == 1 => only multiplicative expand (and additive expand by default).
-        Defaults: multiplicative = 0, additive = 0.2.
-    na_value
-        Missing values will be replaced with this value.
-    reverse : bool
-        When True the scale is reversed.
-    format : str
-        Define the format for labels on the scale. The syntax resembles Python's:
-        '.2f' -> '12.45'
-        'Num {}' -> 'Num 12.456789'
-        'TTL: {.2f}$' -> 'TTL: 12.45$'
-        For more info see https://lets-plot.org/pages/formats.html.
-
-    Returns
-    -------
-    `FeatureSpec`
-        Scale specification.
-
-    Examples
-    --------
-    .. jupyter-execute::
-        :linenos:
-        :emphasize-lines: 8
-
-        from lets_plot import *
-        LetsPlot.setup_html()
-        data = {
-            'time': ['Breakfast', 'Lunch', 'Dinner', 'Night'],
-            'bill': [3.25, 15.5, 18.3, 30],
-        }
-        ggplot(data, aes('bill', 'time')) + geom_point(size=5) + \\
-            scale_y_discrete(limits=['Lunch', 'Dinner', 'Night'])
-
-    """
-    reverse = as_boolean(reverse, default=False)
-    return _scale('y',
-                  name=name,
-                  breaks=breaks,
-                  labels=labels,
-                  limits=limits,
-                  expand=expand,
-                  na_value=na_value,
-                  guide=None,
-                  trans=None,
-                  format=format,
-                  #
-                  discrete=True, reverse=reverse)
-
-
-def scale_y_discrete_reversed(name=None, breaks=None, labels=None, limits=None, expand=None, na_value=None,
-                              format=None):
-    """
-    Reversed discrete position scale y.
-
-    Parameters
-    ----------
-    name : str
-        The name of the scale - used as the axis label or the legend title.
-        If None, the default, the name of the scale
-        is taken from the first mapping used for that aesthetic.
-    breaks : list
-        A vector specifying values to display as ticks on axis.
-    labels : list of str
-        A vector of labels (on ticks).
-    limits : list
-        A vector specifying the data range for the scale and the default order of their display in guides.
-    expand : list of two numbers
-        A numeric vector of length two giving multiplicative and additive expansion constants.
-        The vector size == 1 => only multiplicative expand (and additive expand by default).
-        Defaults: multiplicative = 0, additive = 0.2.
-    na_value
-        Missing values will be replaced with this value.
-    format : str
-        Define the format for labels on the scale. The syntax resembles Python's:
-        '.2f' -> '12.45'
-        'Num {}' -> 'Num 12.456789'
-        'TTL: {.2f}$' -> 'TTL: 12.45$'
-        For more info see https://lets-plot.org/pages/formats.html.
-
-    Returns
-    -------
-    `FeatureSpec`
-        Scale specification.
-
-    Examples
-    --------
-    .. jupyter-execute::
-        :linenos:
-        :emphasize-lines: 8
-
-        from lets_plot import *
-        LetsPlot.setup_html()
-        data = {
-            'time': ['Breakfast', 'Lunch', 'Dinner', 'Night'],
-            'bill': [3.25, 15.5, 18.3, 30],
-        }
-        ggplot(data, aes('bill', 'time')) + geom_line() + \\
-            scale_y_discrete_reversed()
-
-    """
-
-    return scale_y_discrete(name, breaks, labels, limits, expand, na_value, reverse=True, format=format)
-
-
-#
-=======
->>>>>>> 87054994
 # Manual Scales
 #
 
@@ -2623,277 +2032,6 @@
 
 
 #
-<<<<<<< HEAD
-# Date-time
-#
-
-
-def scale_x_datetime(name=None, breaks=None, labels=None, limits=None, expand=None, na_value=None, format=None):
-    """
-    Position scale x for date/time data.
-
-    Parameters
-    ----------
-    name : str
-        The name of the scale - used as the axis label or the legend title.
-        If None, the default, the name of the scale
-        is taken from the first mapping used for that aesthetic.
-    breaks : list
-        A vector specifying values to display as ticks on axis.
-    labels : list of str
-        A vector of labels (on ticks).
-    limits : list
-        A vector of length two providing limits of the scale.
-    expand : list
-        A numeric vector of length two giving multiplicative and additive expansion constants.
-        The vector size == 1 => only multiplicative expand (and additive expand by default).
-        Defaults: multiplicative = 0.05, additive = 0.
-    na_value
-        Missing values will be replaced with this value.
-    format : str
-        Define the format for labels on the scale. The syntax resembles Python's:
-        '%d.%m.%y' -> '06.08.19'
-        '%B %Y' -> 'August 2019'
-        '%a, %e %b %Y %H:%M:%S' -> 'Tue, 6 Aug 2019 04:46:35'
-        For more info see https://lets-plot.org/pages/formats.html.
-
-    Returns
-    -------
-    `FeatureSpec`
-        Scale specification.
-
-    Examples
-    --------
-    .. jupyter-execute::
-        :linenos:
-        :emphasize-lines: 12
-
-        import datetime as dt
-        import numpy as np
-        from lets_plot import *
-        LetsPlot.setup_html()
-        n = 31
-        np.random.seed(42)
-        d = [dt.datetime(2021, 1, 1) + dt.timedelta(days=d)
-             for d in range(n)]
-        t = np.random.normal(loc=-5, scale=6, size=n)
-        ggplot({'d': d, 't': t}, aes('d', 't')) + \\
-            geom_histogram(aes(fill='t'), stat='identity', color='black') + \\
-            scale_x_datetime() + \\
-            scale_fill_gradient2(low='#2c7bb6', high='#d7191c')
-
-    """
-    return _scale('x',
-                  name=name,
-                  breaks=breaks,
-                  labels=labels,
-                  limits=limits,
-                  expand=expand,
-                  na_value=na_value,
-                  guide=None,
-                  trans=None,
-                  format=format,
-                  #
-                  datetime=True)
-
-
-def scale_y_datetime(name=None, breaks=None, labels=None, limits=None, expand=None, na_value=None, format=None):
-    """
-    Position scale y for date/time data.
-
-    Parameters
-    ----------
-    name : str
-        The name of the scale - used as the axis label or the legend title.
-        If None, the default, the name of the scale
-        is taken from the first mapping used for that aesthetic.
-    breaks : list
-        A vector specifying values to display as ticks on axis.
-    labels : list of str
-        A vector of labels (on ticks).
-    limits : list
-        A vector of length two providing limits of the scale.
-    expand : list of two numbers
-        A numeric vector of length two giving multiplicative and additive expansion constants.
-        The vector size == 1 => only multiplicative expand (and additive expand by default).
-        Defaults: multiplicative = 0.05, additive = 0.
-    na_value
-        Missing values will be replaced with this value.
-    format : str
-        Define the format for labels on the scale. The syntax resembles Python's:
-        '%d.%m.%y' -> '06.08.19'
-        '%B %Y' -> 'August 2019'
-        '%a, %e %b %Y %H:%M:%S' -> 'Tue, 6 Aug 2019 04:46:35'
-        For more info see https://lets-plot.org/pages/formats.html.
-
-    Returns
-    -------
-    `FeatureSpec`
-        Scale specification.
-
-    Examples
-    --------
-    .. jupyter-execute::
-        :linenos:
-        :emphasize-lines: 13
-
-        import datetime as dt
-        from lets_plot import *
-        LetsPlot.setup_html()
-        n = 12
-        rcount = lambda m: 1 if m < 2 else rcount(m - 1) + rcount(m - 2)
-        data = {
-            'date': [dt.datetime(2020, m, 1) for m in range(1, n + 1)],
-            'rabbits count': [rcount(m) for m in range(1, n + 1)],
-        }
-        ggplot(data) + \\
-            geom_segment(aes(x=[0] * n, y='date', xend='rabbits count', yend='date'), size=3, \\
-                         tooltips=layer_tooltips().line('@|@{rabbits count}')) + \\
-            scale_y_datetime(format='%b') + \\
-            xlab('rabbits count')
-
-    """
-    return _scale('y',
-                  name=name,
-                  breaks=breaks,
-                  labels=labels,
-                  limits=limits,
-                  expand=expand,
-                  na_value=na_value,
-                  guide=None,
-                  trans=None,
-                  format=format,
-                  #
-                  datetime=True)
-
-
-def scale_x_time(name=None, breaks=None, labels=None, limits=None, expand=None, na_value=None):
-    """
-    Position scale x for data representing "time delta" values expressed in milliseconds.
-
-    Parameters
-    ----------
-    name : str
-        The name of the scale - used as the axis label or the legend title.
-        If None, the default, the name of the scale
-        is taken from the first mapping used for that aesthetic.
-    breaks : list
-        A numeric vector of positions (of ticks).
-    labels : list of str
-        A vector of labels (on ticks).
-    limits : list
-        A numeric vector of length two providing limits of the scale.
-    expand : list
-        A numeric vector of length two giving multiplicative and additive expansion constants.
-        The vector size == 1 => only multiplicative expand (and additive expand by default).
-        Defaults: multiplicative = 0.05, additive = 0.
-    na_value
-        Missing values will be replaced with this value.
-
-    Returns
-    -------
-    `FeatureSpec`
-        Scale specification.
-
-    Examples
-    --------
-    .. jupyter-execute::
-        :linenos:
-        :emphasize-lines: 13
-
-        import datetime as dt
-        import numpy as np
-        from lets_plot import *
-        LetsPlot.setup_html()
-        n = 31
-        np.random.seed(42)
-        data = {
-            'time': [dt.timedelta(days=v).total_seconds() * 1000 for v in range(n)],
-            'value': np.random.normal(loc=-5, scale=6, size=n)
-        }
-        ggplot(data) + \\
-            geom_line(aes('time', 'value')) + \\
-            scale_x_time()
-
-    """
-    return _scale('x',
-                  name=name,
-                  breaks=breaks,
-                  labels=labels,
-                  limits=limits,
-                  expand=expand,
-                  na_value=na_value,
-                  guide=None,
-                  trans=None,
-                  #
-                  time=True)
-
-
-def scale_y_time(name=None, breaks=None, labels=None, limits=None, expand=None, na_value=None):
-    """
-    Position scale y for data representing "time delta" values expressed in milliseconds.
-
-    Parameters
-    ----------
-    name : str
-        The name of the scale - used as the axis label or the legend title.
-        If None, the default, the name of the scale
-        is taken from the first mapping used for that aesthetic.
-    breaks : list
-        A numeric vector of positions (of ticks).
-    labels : list of str
-        A vector of labels (on ticks).
-    limits : list
-        A numeric vector of length two providing limits of the scale.
-    expand : list
-        A numeric vector of length two giving multiplicative and additive expansion constants.
-        The vector size == 1 => only multiplicative expand (and additive expand by default).
-        Defaults: multiplicative = 0.05, additive = 0.
-    na_value
-        Missing values will be replaced with this value.
-
-    Returns
-    -------
-    `FeatureSpec`
-        Scale specification.
-
-    Examples
-    --------
-    .. jupyter-execute::
-        :linenos:
-        :emphasize-lines: 13
-
-        import datetime as dt
-        import numpy as np
-        from lets_plot import *
-        LetsPlot.setup_html()
-        n = 31
-        np.random.seed(42)
-        data = {
-            'time': [dt.timedelta(days=v).total_seconds() * 1000 for v in range(n)],
-            'value': np.random.normal(loc=-5, scale=6, size=n)
-        }
-        ggplot(data) + \\
-            geom_line(aes('value', 'time')) + \\
-            scale_y_time()
-
-    """
-    return _scale('y',
-                  name=name,
-                  breaks=breaks,
-                  labels=labels,
-                  limits=limits,
-                  expand=expand,
-                  na_value=na_value,
-                  guide=None,
-                  trans=None,
-                  #
-                  time=True)
-
-
-#
-=======
->>>>>>> 87054994
 # Range Scale (alpha and size)
 #
 
