#
# Copyright (c) 2019. JetBrains s.r.o.
# Use of this source code is governed by the MIT license that can be found in the LICENSE file.
#
from .core import FeatureSpec
from .util import as_boolean

#
# Scales
#

__all__ = ['scale_shape',
           'scale_x_discrete', 'scale_y_discrete',
           'scale_x_discrete_reversed', 'scale_y_discrete_reversed',
           'scale_x_continuous', 'scale_y_continuous',
           'scale_x_log10', 'scale_y_log10',
           'scale_x_reverse', 'scale_y_reverse',
           'scale_color_manual', 'scale_fill_manual', 'scale_size_manual',
           'scale_shape_manual', 'scale_linetype_manual', 'scale_alpha_manual',
           'scale_fill_gradient', 'scale_fill_continuous', 'scale_color_gradient', 'scale_color_continuous',
           'scale_fill_gradient2', 'scale_color_gradient2',
           'scale_fill_hue', 'scale_fill_discrete', 'scale_color_hue', 'scale_color_discrete',
           'scale_fill_grey', 'scale_color_grey',
           'scale_fill_brewer', 'scale_color_brewer',
           'scale_x_datetime', 'scale_y_datetime', 'scale_alpha',
           'scale_size', 'scale_size_area'
           ]


def scale_shape(solid=True, name=None, breaks=None, labels=None, limits=None, na_value=None, guide=None):
    """
    Scale for shapes

    Parameters
    ----------
    solid : boolean
        Are the shapes solid (default) True, or hollow (False)?
    name : string
        The name of the scale - used as the axis label or the legend title
    breaks : list of numerics
        A numeric vector of positions (of ticks)
    labels : list of strings
        A vector of labels (on ticks)
    limits : list
        Continuous scale: a numeric vector of length two providing limits of the scale.
        Discrete scale: a vector specifying the data range for the scale. and the default order of their display in guides.
<<<<<<< HEAD
    expand :
        A numeric vector of length two giving multiplicative and additive expansion constants.

=======
>>>>>>> 7b405306
    Returns
    -------
        scale specification

    Note
    -----
        Scale for shapes. A continuous variable cannot be mapped to shape.

    Examples
    ---------
    >>> import numpy as np
    >>> import pandas as pd
    >>> x = np.random.uniform(-1, 1, size=100)
    >>> y = np.random.normal(size=100)
    >>> dat = pd.DataFrame({'x': x, 'y': 25 * x ** 2 + y})
    >>> dat['class'] = ['0' if dat['x'][i] < 0 else '1' for i in range(100)]
    >>> ggplot(dat, aes(x='x', y='y', shape='class')) + geom_point(size=5) + scale_shape(solid=False)
    """
    solid = as_boolean(solid, default=True)
    return _scale('shape',
                  name=name,
                  breaks=breaks,
                  labels=labels,
                  limits=limits,
                  expand=None,
                  na_value=na_value,
                  guide=guide,
                  trans=None,
                  #
                  solid=solid)


#
# Continuous Scales
#

def scale_x_continuous(name=None, breaks=None, labels=None, limits=None, expand=None, na_value=None, trans=None):
    """
    Continuous position scales (x)

    Parameters
    ----------
    name : string
        The name of the scale - used as the axis label or the legend title. If None, the default, the name of the scale
        is taken from the first mapping used for that aesthetic.
    breaks : list of numerics
        A numeric vector of positions (of ticks)
    labels : list of strings
        A vector of labels (on ticks)
    limits : list of numerics
        A numeric vector of length two providing limits of the scale.
    expand :
        A numeric vector of length two giving multiplicative and additive expansion constants.
    na_value :
        Missing values will be replaced with this value.
    trans :
        Name of built-in transformation. ('identity', 'log10')

    Returns
    -------
        scale specification

    Note
    -----
        Continuous position scales.

    Examples
    ---------
    >>> import numpy as np
    >>> import pandas as pd
    >>> N = 10000
    >>> x = np.random.uniform(-4, 4, size=N)
    >>> x = x.astype(int)
    >>> y = np.random.normal(size=N)
    >>> dat = pd.DataFrame({'x': x, 'y': 25 * x ** 2 + y})
    >>> dat['class'] = ['0' if dat['x'][i] < 0 else '1' for i in range(N)]
    >>> breaks = [-3, -2, -1, 0, 1, 2, 3]
    >>> labels = ['-3', '-2', '-1', '0', '1', '2', '3']
    >>> ggplot(dat, aes('x', group='class')) + geom_bar(stat='count') +
    ... scale_x_continuous(name='discretised x', breaks=breaks, labels=labels)
    """
    return _scale('x',
                  name=name,
                  breaks=breaks,
                  labels=labels,
                  limits=limits,
                  expand=expand,
                  na_value=na_value,
                  guide=None,
                  trans=trans)


def scale_y_continuous(name=None, breaks=None, labels=None, limits=None, expand=None, na_value=None, trans=None):
    """
    Continuous position scales (y)

    Parameters
    ----------
    name : string
        The name of the scale - used as the axis label or the legend title. If None, the default, the name of the scale
        is taken from the first mapping used for that aesthetic.
    breaks : list of numerics
        A numeric vector of positions (of ticks)
    labels : list of strings
        A vector of labels (on ticks)
    limits : list of numerics
        A numeric vector of length two providing limits of the scale.
    expand :
        A numeric vector of length two giving multiplicative and additive expansion constants.
    trans :
        Name of built-in transformation. ('identity', 'log10')

    Returns
    -------
        scale specification

    Note
    -----
        Continuous position scales.

    Examples
    ---------
    >>> import numpy as np
    >>> import pandas as pd
    >>> N = 10000
    >>> x = np.random.uniform(-4, 4, size=N)
    >>> x = x.astype(int)
    >>> y = np.random.normal(size=N)
    >>> dat = pd.DataFrame({'x': x, 'y': 25 * x ** 2 + y})
    >>> dat['class'] = ['0' if dat['x'][i] < 0 else '1' for i in range(N)]
    >>> breaks = [-3, -2, -1, 0, 1, 2, 3]
    >>> labels = ['-3', '-2', '-1', '0', '1', '2', '3']
    >>> y_breaks = [1500, 3000]
    >>> y_labels = ['one', 'two']
    >>> ggplot(dat, aes('x', 'y', group='class')) + geom_bar(stat='count') +
    ... scale_y_continuous(breaks=y_breaks, labels=y_labels)
    """
    return _scale('y',
                  name=name,
                  breaks=breaks,
                  labels=labels,
                  limits=limits,
                  expand=expand,
                  na_value=na_value,
                  guide=None,
                  trans=trans)


def scale_x_log10(name=None, breaks=None, labels=None, limits=None, expand=None, na_value=None):
    """
    Continuous position scales (x) where trans='log10'

    Parameters
    ----------
    name : string
        The name of the scale - used as the axis label or the legend title. If None, the default, the name of the scale
        is taken from the first mapping used for that aesthetic.
    breaks : list of numerics
        A numeric vector of positions (of ticks)
    labels : list of strings
        A vector of labels (on ticks)
    limits : list of numerics
        A numeric vector of length two providing limits of the scale.
    expand :
        A numeric vector of length two giving multiplicative and additive expansion constants.
    na_value :
        Missing values will be replaced with this value.

    Returns
    -------
        scale specification

    Note
    -----
        Continuous position scales.

    Examples
    --------
    >>> import pandas as pd
    >>> N = 21
    >>> x = [v for v in range(N)]
    >>> y0 = [pow(10, v / 10.) for v in range(N)]
    >>> y1 = [v * 5 for v in range(N)]
    >>> formula = ['10^(x/10)'] * N + ['5*x'] * N
    >>> data = dict(x=x * 2, y=y0 + y1, formula=formula)
    >>> ### Linear scales (default)
    >>> p = ggplot(data) + geom_point(aes('x', 'y', color='formula', size='formula')) +
    ... scale_size_manual(values=[7, 3])
    >>> ### Log10 scale on Y axis
    >>> p + scale_y_log10()
    >>> ### Log10 scale on both axis
    >>> p + scale_y_log10() + scale_x_log10()
    """
    return scale_x_continuous(name, breaks, labels, limits, expand, na_value, 'log10')


def scale_y_log10(name=None, breaks=None, labels=None, limits=None, expand=None, na_value=None):
    """
    Continuous position scales (y) where trans='log10'

    Parameters
    ----------
    name : string
        The name of the scale - used as the axis label or the legend title. If None, the default, the name of the scale
        is taken from the first mapping used for that aesthetic.
    breaks : list of numerics
        A numeric vector of positions (of ticks)
    labels : list of strings
        A vector of labels (on ticks)
    limits : list of numerics
        A numeric vector of length two providing limits of the scale.
    expand :
        A numeric vector of length two giving multiplicative and additive expansion constants.
    na_value :
        Missing values will be replaced with this value.

    Returns
    -------
        scale specification

    Note
    -----
        Continuous position scales.

    Examples
    --------
    >>> import pandas as pd
    >>> N = 21
    >>> x = [v for v in range(N)]
    >>> y0 = [pow(10, v / 10.) for v in range(N)]
    >>> y1 = [v * 5 for v in range(N)]
    >>> formula = ['10^(x/10)'] * N + ['5*x'] * N
    >>> data = dict(x=x * 2, y=y0 + y1, formula=formula)
    >>> ### Linear scales (default)
    >>> p = ggplot(data) + geom_point(aes('x', 'y', color='formula', size='formula')) +
    ... scale_size_manual(values=[7, 3])
    >>> ### Log10 scale on Y axis
    >>> p + scale_y_log10()
    >>> ### Log10 scale on both axis
    >>> p + scale_y_log10() + scale_x_log10()
    """
    return scale_y_continuous(name, breaks, labels, limits, expand, na_value, 'log10')


def scale_x_reverse(name=None, breaks=None, labels=None, limits=None, expand=None, na_value=None):
    """
    Continuous position scales (x) where trans='reverse'

    Parameters
    ----------
    name : string
        The name of the scale - used as the axis label or the legend title. If None, the default, the name of the scale
        is taken from the first mapping used for that aesthetic.
    breaks : list of numerics
        A numeric vector of positions (of ticks)
    labels : list of strings
        A vector of labels (on ticks)
    limits : list of numerics
        A numeric vector of length two providing limits of the scale.
    expand :
        A numeric vector of length two giving multiplicative and additive expansion constants.
    na_value :
        Missing values will be replaced with this value.

    Returns
    -------
        scale specification

    Note
    -----
        Continuous position scales.

    Examples
    --------
    >>> import pandas as pd
    >>> N = 21
    >>> x = [v for v in range(N)]
    >>> y0 = [pow(10, v / 10.) for v in range(N)]
    >>> y1 = [v * 5 for v in range(N)]
    >>> formula = ['10^(x/10)'] * N + ['5*x'] * N
    >>> data = dict(x=x * 2, y=y0 + y1, formula=formula)
    >>> ### Linear scales (default)
    >>> p = ggplot(data) + geom_point(aes('x', 'y', color='formula', size='formula')) +
    ... scale_size_manual(values=[7, 3])
    >>> ### reverse scale on X axis
    >>> p + scale_x_reverse()
    """

    return scale_x_continuous(name, breaks, labels, limits, expand, na_value, 'reverse')


def scale_y_reverse(name=None, breaks=None, labels=None, limits=None, expand=None, na_value=None):
    """
    Continuous position scales (y) where trans='reverse'

    Parameters
    ----------
    name : string
        The name of the scale - used as the axis label or the legend title. If None, the default, the name of the scale
        is taken from the first mapping used for that aesthetic.
    breaks : list of numerics
        A numeric vector of positions (of ticks)
    labels : list of strings
        A vector of labels (on ticks)
    limits : list of numerics
        A numeric vector of length two providing limits of the scale.
    expand :
        A numeric vector of length two giving multiplicative and additive expansion constants.
    na_value :
        Missing values will be replaced with this value.

    Returns
    -------
        scale specification

    Note
    -----
        Continuous position scales.

    Examples
    --------
    >>> import pandas as pd
    >>> N = 21
    >>> x = [v for v in range(N)]
    >>> y0 = [pow(10, v / 10.) for v in range(N)]
    >>> y1 = [v * 5 for v in range(N)]
    >>> formula = ['10^(x/10)'] * N + ['5*x'] * N
    >>> data = dict(x=x * 2, y=y0 + y1, formula=formula)
    >>> ### Linear scales (default)
    >>> p = ggplot(data) + geom_point(aes('x', 'y', color='formula', size='formula')) +
    ... scale_size_manual(values=[7, 3])
    >>> ### reverse scale on Y axis
    >>> p + scale_y_reverse()
    """

    return scale_y_continuous(name, breaks, labels, limits, expand, na_value, 'reverse')


#
# Discrete Scales
#

def scale_x_discrete(name=None, breaks=None, labels=None, limits=None, expand=None, na_value=None, reverse=None):
    """
    Discrete position scales (x)

    Parameters
    ----------
    name : string
        The name of the scale - used as the axis label or the legend title. If None, the default, the name of the scale
        is taken from the first mapping used for that aesthetic.
    breaks : list of numerics
        A numeric vector of positions (of ticks)
    labels : list of strings
        A vector of labels (on ticks)
    limits : list
        A vector specifying the data range for the scale. and the default order of their display in guides.
    expand :
        A numeric vector of length two giving multiplicative and additive expansion constants.
    reverse: boolean
        When True the scale reversed.

    Returns
    -------
        scale specification

    Note
    -----
        Discrete position scales.

    Examples
    ---------
    >>> import numpy as np
    >>> import pandas as pd
    >>> N = 10000
    >>> x = np.random.uniform(-4, 4, size=N)
    >>> x = x.astype(int)
    >>> y = np.random.normal(size=N)
    >>> dat = pd.DataFrame({'x': x, 'y': 25 * x ** 2 + y})
    >>> dat['class'] = ['0' if dat['x'][i] < 0 else '1' for i in range(N)]
    >>> breaks = [-3, -2, -1, 0, 1, 2, 3]
    >>> labels = ['-3', '-2', '-1', '0', '1', '2', '3']
    >>> ggplot(dat, aes('x', group='class')) + geom_bar(stat='count') +
    ... scale_x_discrete(name='discretised x', breaks=breaks, labels=labels)
    """

    reverse = as_boolean(reverse, default=False)
    return _scale('x',
                  name=name,
                  breaks=breaks,
                  labels=labels,
                  limits=limits,
                  expand=expand,
                  na_value=na_value,
                  guide=None,
                  trans=None,
                  #
                  discrete=True, reverse=reverse)


def scale_x_discrete_reversed(name=None, breaks=None, labels=None, limits=None, expand=None, na_value=None):
    """
    Reversed discrete position scales (x)

    Parameters
    ----------
    name : string
        The name of the scale - used as the axis label or the legend title. If None, the default, the name of the scale
        is taken from the first mapping used for that aesthetic.
    breaks : list of numerics
        A numeric vector of positions (of ticks)
    labels : list of strings
        A vector of labels (on ticks)
    limits : list
        A vector specifying the data range for the scale. and the default order of their display in guides.
    expand :
        A numeric vector of length two giving multiplicative and additive expansion constants.

    Returns
    -------
        scale specification

    Note
    -----
        Reversed discrete position scales.
    """

    return scale_x_discrete(name, breaks, labels, limits, expand, na_value, reverse=True)


def scale_y_discrete(name=None, breaks=None, labels=None, limits=None, expand=None, na_value=None, reverse=None):
    """
    Discrete position scales (y)

    Parameters
    ----------
    name : string
        The name of the scale - used as the axis label or the legend title. If None, the default, the name of the scale
        is taken from the first mapping used for that aesthetic.
    breaks : list of numerics
        A numeric vector of positions (of ticks)
    labels : list of strings
        A vector of labels (on ticks)
    limits : list
        A vector specifying the data range for the scale. and the default order of their display in guides.
    expand :
        A numeric vector of length two giving multiplicative and additive expansion constants.
    reverse: boolean
        When True the scale reversed.

    Returns
    -------
        scale specification

    Note
    -----
        Discrete position scales.

    Examples
    ---------
    >>> import numpy as np
    >>> import pandas as pd
    >>> N = 10000
    >>> x = np.random.uniform(-4, 4, size=N)
    >>> x = x.astype(int)
    >>> y = np.random.normal(size=N)
    >>> dat = pd.DataFrame({'x': x, 'y': 25 * x ** 2 + y})
    >>> dat['class'] = ['0' if dat['x'][i] < 0 else '1' for i in range(N)]
    >>> breaks = [-3, -2, -1, 0, 1, 2, 3]
    >>> labels = ['-3', '-2', '-1', '0', '1', '2', '3']
    >>> y_breaks = [1500, 3000]
    >>> y_labels = ['one', 'two']
    >>> ggplot(dat, aes('x', 'y', group='class')) + geom_bar(stat='count') +
    ... scale_y_discrete(breaks=y_breaks, labels=y_labels)
    """
    reverse = as_boolean(reverse, default=False)
    return _scale('y',
                  name=name,
                  breaks=breaks,
                  labels=labels,
                  limits=limits,
                  expand=expand,
                  na_value=na_value,
                  guide=None,
                  trans=None,
                  #
                  discrete=True, reverse=reverse)


def scale_y_discrete_reversed(name=None, breaks=None, labels=None, limits=None, expand=None, na_value=None):
    """
    Reversed discrete position scales (y)

    Parameters
    ----------
    name : string
        The name of the scale - used as the axis label or the legend title. If None, the default, the name of the scale
        is taken from the first mapping used for that aesthetic.
    breaks : list of numerics
        A numeric vector of positions (of ticks)
    labels : list of strings
        A vector of labels (on ticks)
    limits : list
        A vector specifying the data range for the scale. and the default order of their display in guides.
    expand :
        A numeric vector of length two giving multiplicative and additive expansion constants.

    Returns
    -------
        scale specification

    Note
    -----
        Reversed discrete position scales.
    """

    return scale_y_discrete(name, breaks, labels, limits, expand, na_value, reverse=True)


#
# Manual Scales
#

def scale_color_manual(values, name=None, breaks=None, labels=None, limits=None, na_value=None, guide=None):
    """
    Create your own discrete scale for color aesthetic

    Parameters
    ----------
    values : list of strings
        A set of aesthetic values to map data values to. If this is a named vector, then the values will be matched
        based on the names. If unnamed, values will be matched in order (usually alphabetical) with the limits of
        the scale.
    name : string
        The name of the scale - used as the axis label or the legend title. If None, the default, the name of the scale
        is taken from the first mapping used for that aesthetic.
    breaks : list of numerics
        A numeric vector of positions (of ticks)
    labels : list of strings
        A vector of labels (on ticks)
    limits : list
        Continuous scale: a numeric vector of length two providing limits of the scale.
        Discrete scale: a vector specifying the data range for the scale. and the default order of their display in guides.
<<<<<<< HEAD
    expand :
        A numeric vector of length two giving multiplicative and additive expansion constants.

=======
>>>>>>> 7b405306
    Returns
    -------
        scale specification

    Note
    -----
        Create your own discrete scale for color aesthetic. Values are strings, encoding colors.

    Examples
    ---------
    >>> import numpy as np
    >>> import pandas as pd
    >>> from sklearn import datasets
    >>> iris = datasets.load_iris()
    >>> X = iris.data
    >>> y = iris.target
    >>> # (1) Split data
    >>> from sklearn.cross_validation import train_test_split
    >>> X_train, X_test, y_train, y_test = train_test_split(X, y, test_size=0.3)
    >>> # (2) Scale data
    >>> from sklearn.preprocessing import StandardScaler
    >>> sc = StandardScaler()
    >>> sc.fit(X_train)
    >>> X_train = sc.transform(X_train)
    >>> X_test = sc.transform(X_test)
    >>> # (3) Fit model
    >>> n_components = 2
    >>> from sklearn.decomposition import KernelPCA
    >>> kpca = KernelPCA(n_components=n_components, kernel="rbf", fit_inverse_transform=True, gamma=1.0)
    >>> kpca.fit(X_train)
    >>> X_reduced = kpca.fit_transform(X_train)
    >>> # (4) Kernel PCA reduction: plot
    >>> dat = dict({'PC1': X_reduced[:, 0], 'PC2': X_reduced[:, 1], 'target': y_train})
    >>> ggplot(dat, aes('PC1', 'PC2')) + geom_point(aes(color='target'), size=3) +
    ... scale_color_manual(values=['red', 'blue', 'green'])
    """
    return _scale('color',
                  name=name,
                  breaks=breaks,
                  labels=labels,
                  limits=limits,
                  expand=None,
                  na_value=na_value,
                  guide=guide,
                  trans=None,
                  #
                  values=values)


def scale_fill_manual(values, name=None, breaks=None, labels=None, limits=None, na_value=None, guide=None):
    """
    Create your own discrete scale for fill aesthetic

    Parameters
    ----------
    values : list of strings
        A set of aesthetic values to map data values to. If this is a named vector, then the values will be matched
        based on the names. If unnamed, values will be matched in order (usually alphabetical) with the limits of
        the scale.
    name : string
        The name of the scale - used as the axis label or the legend title. If None, the default, the name of the scale
        is taken from the first mapping used for that aesthetic.
    breaks : list of numerics
        A numeric vector of positions (of ticks)
    labels : list of strings
        A vector of labels (on ticks)
    limits : list
        Continuous scale: a numeric vector of length two providing limits of the scale.
        Discrete scale: a vector specifying the data range for the scale. and the default order of their display in guides.
<<<<<<< HEAD
    expand :
        A numeric vector of length two giving multiplicative and additive expansion constants.

=======
>>>>>>> 7b405306
    Returns
    -------
        scale specification

    Note
    -----
        Create your own discrete scale for fill aesthetic. Values are strings, encoding filling colors.

    Examples
    ---------
    >>> import numpy as np
    >>> import pandas as pd
    >>> from sklearn import datasets
    >>> iris = datasets.load_iris()
    >>> X = iris.data
    >>> y = iris.target
    >>> # (1) Split data
    >>> from sklearn.cross_validation import train_test_split
    >>> X_train, X_test, y_train, y_test = train_test_split(X, y, test_size=0.3)
    >>> # (2) Scale data
    >>> from sklearn.preprocessing import StandardScaler
    >>> sc = StandardScaler()
    >>> sc.fit(X_train)
    >>> X_train = sc.transform(X_train)
    >>> X_test = sc.transform(X_test)
    >>> # (3) Fit model
    >>> n_components = 2
    >>> from sklearn.decomposition import KernelPCA
    >>> kpca = KernelPCA(n_components=n_components, kernel="rbf", fit_inverse_transform=True, gamma=1.0)
    >>> kpca.fit(X_train)
    >>> X_reduced = kpca.fit_transform(X_train)
    >>> # (4) Kernel PCA reduction: plot
    >>> dat = dict({'PC1': X_reduced[:, 0], 'PC2': X_reduced[:, 1], 'target': y_train})
    >>> ggplot(dat, aes('PC1', 'PC2')) + geom_point(aes(color='target', fill='target'), size=3, shape=21) \
    ...     + scale_color_manual(values=['black', 'black', 'black']) \
    ...     + scale_fill_manual(values=['red', 'blue', 'green'])
    """
    return _scale('fill',
                  name=name,
                  breaks=breaks,
                  labels=labels,
                  limits=limits,
                  expand=None,
                  na_value=na_value,
                  guide=guide,
                  trans=None,
                  #
                  values=values)


def scale_size_manual(values, name=None, breaks=None, labels=None, limits=None, na_value=None, guide=None):
    """
    Create your own discrete scale for size aesthetic

    Parameters
    ----------
    values : list of strings
        A set of aesthetic values to map data values to. If this is a named vector, then the values will be matched
        based on the names. If unnamed, values will be matched in order (usually alphabetical) with the limits of
        the scale.
    name : string
        The name of the scale - used as the axis label or the legend title. If None, the default, the name of the scale
        is taken from the first mapping used for that aesthetic.
    breaks : list of numerics
        A numeric vector of positions (of ticks)
    labels : list of strings
        A vector of labels (on ticks)
    limits : list
        Continuous scale: a numeric vector of length two providing limits of the scale.
        Discrete scale: a vector specifying the data range for the scale. and the default order of their display in guides.
<<<<<<< HEAD
    expand :
        A numeric vector of length two giving multiplicative and additive expansion constants.

=======
>>>>>>> 7b405306
    Returns
    -------
        scale specification

    Note
    -----
        Create your own discrete scale for size aesthetic. Values are numbers, defining sizes.

    Examples
    ---------
    >>> import numpy as np
    >>> import pandas as pd
    >>> from sklearn import datasets
    >>> iris = datasets.load_iris()
    >>> X = iris.data
    >>> y = iris.target
    >>> # (1) Split data
    >>> from sklearn.cross_validation import train_test_split
    >>> X_train, X_test, y_train, y_test = train_test_split(X, y, test_size=0.3)
    >>> # (2) Scale data
    >>> from sklearn.preprocessing import StandardScaler
    >>> sc = StandardScaler()
    >>> sc.fit(X_train)
    >>> X_train = sc.transform(X_train)
    >>> X_test = sc.transform(X_test)
    >>> # (3) Fit model
    >>> n_components = 2
    >>> from sklearn.decomposition import KernelPCA
    >>> kpca = KernelPCA(n_components=n_components, kernel="rbf", fit_inverse_transform=True, gamma=1.0)
    >>> kpca.fit(X_train)
    >>> X_reduced = kpca.fit_transform(X_train)
    >>> # (4) Kernel PCA reduction: plot
    >>> dat = dict({'PC1': X_reduced[:, 0], 'PC2': X_reduced[:, 1], 'target': y_train})
    >>> ggplot(dat, aes('PC1', 'PC2')) + geom_point(aes(color='target', size='target')) +
    ... scale_color_manual(values=['red', 'blue', 'green']) +
    ... scale_size_manual(values=[2, 4, 6])
    """
    return _scale('size',
                  name=name,
                  breaks=breaks,
                  labels=labels,
                  limits=limits,
                  expand=None,
                  na_value=na_value,
                  guide=guide,
                  trans=None,
                  #
                  values=values)


def scale_shape_manual(values, name=None, breaks=None, labels=None, limits=None, na_value=None, guide=None):
    """
    Create your own discrete scale for shape aesthetic

    Parameters
    ----------
    values : list of strings
        A set of aesthetic values to map data values to. If this is a named vector, then the values will be matched
        based on the names. If unnamed, values will be matched in order (usually alphabetical) with the limits of
        the scale.
    name : string
        The name of the scale - used as the axis label or the legend title. If None, the default, the name of the scale
        is taken from the first mapping used for that aesthetic.
    breaks : list of numerics
        A numeric vector of positions (of ticks)
    labels : list of strings
        A vector of labels (on ticks)
    limits : list
        Continuous scale: a numeric vector of length two providing limits of the scale.
        Discrete scale: a vector specifying the data range for the scale. and the default order of their display in guides.
<<<<<<< HEAD
    expand :
        A numeric vector of length two giving multiplicative and additive expansion constants.

=======
>>>>>>> 7b405306
    Returns
    -------
        scale specification

    Note
    -----
        Create your own discrete scale for size aesthetic. Values are numbers, encoding shapes.

    Examples
    ---------
    >>> import numpy as np
    >>> import pandas as pd
    >>> from sklearn import datasets
    >>> iris = datasets.load_iris()
    >>> X = iris.data
    >>> y = iris.target
    >>> # (1) Split data
    >>> from sklearn.cross_validation import train_test_split
    >>> X_train, X_test, y_train, y_test = train_test_split(X, y, test_size=0.3)
    >>> # (2) Scale data
    >>> from sklearn.preprocessing import StandardScaler
    >>> sc = StandardScaler()
    >>> sc.fit(X_train)
    >>> X_train = sc.transform(X_train)
    >>> X_test = sc.transform(X_test)
    >>> # (3) Fit model
    >>> n_components = 2
    >>> from sklearn.decomposition import KernelPCA
    >>> kpca = KernelPCA(n_components=n_components, kernel="rbf", fit_inverse_transform=True, gamma=1.0)
    >>> kpca.fit(X_train)
    >>> X_reduced = kpca.fit_transform(X_train)
    >>> # (4) Kernel PCA reduction: plot
    >>> dat = dict({'PC1': X_reduced[:, 0], 'PC2': X_reduced[:, 1], 'target': y_train, 'tgt': y_train.astype(str)})
    >>> ggplot(dat, aes('PC1', 'PC2')) + geom_point(aes(color='target', shape='tgt'), size=3) +
    ... scale_color_manual(values=['red', 'blue', 'green']) +
    ... scale_shape_manual(values=[0, 1, 2])
    """
    return _scale('shape',
                  name=name,
                  breaks=breaks,
                  labels=labels,
                  limits=limits,
                  expand=None,
                  na_value=na_value,
                  guide=guide,
                  trans=trans,
                  #
                  values=values)


def scale_linetype_manual(values, name=None, breaks=None, labels=None, limits=None, na_value=None, guide=None):
    """
    Create your own discrete scale for line type aesthetic

    Parameters
    ----------
    values : list of strings
        A set of aesthetic values to map data values to. If this is a named vector, then the values will be matched
        based on the names. If unnamed, values will be matched in order (usually alphabetical) with the limits of
        the scale.
    name : string
        The name of the scale - used as the axis label or the legend title. If None, the default, the name of the scale
        is taken from the first mapping used for that aesthetic.
    breaks : list of numerics
        A numeric vector of positions (of ticks)
    labels : list of strings
        A vector of labels (on ticks)
    limits : list
        Continuous scale: a numeric vector of length two providing limits of the scale.
        Discrete scale: a vector specifying the data range for the scale. and the default order of their display in guides.
<<<<<<< HEAD
    expand :
        A numeric vector of length two giving multiplicative and additive expansion constants.

=======
>>>>>>> 7b405306
    Returns
    -------
        scale specification

    Note
    -----
        Create your own discrete scale for line type aesthetic. Values are strings or numbers, encoding linetypes.
        Available codes and names: 0 = "blank", 1 = "solid", 2 = "dashed", 3 = "dotted", 4 = "dotdash",
        5 = "longdash", 6 = "twodash"

    Examples
    ---------
    >>> import numpy as np
    >>> import pandas as pd
    >>> from sklearn import datasets
    >>> iris = datasets.load_iris()
    >>> X = iris.data
    >>> y = iris.target
    >>> # (1) Split data
    >>> from sklearn.cross_validation import train_test_split
    >>> X_train, X_test, y_train, y_test = train_test_split(X, y, test_size=0.3)
    >>> # (2) Scale data
    >>> from sklearn.preprocessing import StandardScaler
    >>> sc = StandardScaler()
    >>> sc.fit(X_train)
    >>> X_train = sc.transform(X_train)
    >>> X_test = sc.transform(X_test)
    >>> # (3) Fit model
    >>> n_components = 2
    >>> from sklearn.decomposition import KernelPCA
    >>> kpca = KernelPCA(n_components=n_components, kernel="rbf", fit_inverse_transform=True, gamma=1.0)
    >>> kpca.fit(X_train)
    >>> X_reduced = kpca.fit_transform(X_train)
    >>> # (4) Kernel PCA reduction: plot
    >>> dat = dict({'PC1': X_reduced[:, 0], 'PC2': X_reduced[:, 1], 'target': y_train, 'tgt': y_train.astype(str)})
    >>> ggplot(dat, aes('PC1', 'PC2')) + geom_line(aes(color='target', linetype='tgt'), size=1) +
    ... scale_color_manual(values=['red', 'blue', 'green']) +
    ... scale_linetype_manual(values=['dotted', 'solid', 'dashed'])
    """
    return _scale('linetype',
                  name=name,
                  breaks=breaks,
                  labels=labels,
                  limits=limits,
                  expand=None,
                  na_value=na_value,
                  guide=guide,
                  trans=None,
                  #
                  values=values)


def scale_alpha_manual(values, name=None, breaks=None, labels=None, limits=None, na_value=None, guide=None):
    """
    Create your own discrete scale for alpha (transparency) aesthetic

    Parameters
    ----------
    values : list of strings
        A set of aesthetic values to map data values to. If this is a named vector, then the values will be matched
        based on the names. If unnamed, values will be matched in order (usually alphabetical) with the limits of
        the scale.
    name : string
        The name of the scale - used as the axis label or the legend title. If None, the default, the name of the scale
        is taken from the first mapping used for that aesthetic.
    breaks : list of numerics
        A numeric vector of positions (of ticks)
    labels : list of strings
        A vector of labels (on ticks)
    limits : list
        Continuous scale: a numeric vector of length two providing limits of the scale.
        Discrete scale: a vector specifying the data range for the scale. and the default order of their display in guides.
<<<<<<< HEAD
    expand :
        A numeric vector of length two giving multiplicative and additive expansion constants.

=======
>>>>>>> 7b405306
    Returns
    -------
        scale specification

    Note
    -----
        Create your own discrete scale for alpha (transparency) aesthetic. Values should be taken from [0,1] interval.

    Examples
    ---------
    >>> import numpy as np
    >>> import pandas as pd
    >>> from sklearn import datasets
    >>> iris = datasets.load_iris()
    >>> X = iris.data
    >>> y = iris.target
    >>> # (1) Split data
    >>> from sklearn.cross_validation import train_test_split
    >>> X_train, X_test, y_train, y_test = train_test_split(X, y, test_size=0.3)
    >>> # (2) Scale data
    >>> from sklearn.preprocessing import StandardScaler
    >>> sc = StandardScaler()
    >>> sc.fit(X_train)
    >>> X_train = sc.transform(X_train)
    >>> X_test = sc.transform(X_test)
    >>> # (3) Fit model
    >>> n_components = 2
    >>> from sklearn.decomposition import KernelPCA
    >>> kpca = KernelPCA(n_components=n_components, kernel="rbf", fit_inverse_transform=True, gamma=1.0)
    >>> kpca.fit(X_train)
    >>> X_reduced = kpca.fit_transform(X_train)
    >>> # (4) Kernel PCA reduction: plot
    >>> dat = dict({'PC1': X_reduced[:, 0], 'PC2': X_reduced[:, 1], 'target': y_train, 'tgt': y_train.astype(str)})
    >>> ggplot(dat, aes('PC1', 'PC2')) + geom_point(aes(color='target', alpha='target'), size=3) +
    ... scale_color_manual(values=['red', 'blue', 'green']) +
    ... scale_alpha_manual(values=[0.2, 0.5, 0.9])
    """
    return _scale('alpha',
                  name=name,
                  breaks=breaks,
                  labels=labels,
                  limits=limits,
                  expand=None,
                  na_value=na_value,
                  guide=guide,
                  trans=None,
                  #
                  values=values)


#
# Gradient (continuous) Color Scales
#

def scale_fill_gradient(low=None, high=None, name=None, breaks=None, labels=None,
                        limits=None, na_value=None, guide=None, trans=None, ):
    """
    Defines smooth color gradient between two colors for fill aesthetic

    Parameters
    ----------
    low : string
        Color for low end of gradient
    high : string
        Color for high end of gradient
    name : string
        The name of the scale - used as the axis label or the legend title. If None, the default, the name of the scale
        is taken from the first mapping used for that aesthetic.
    breaks : list of numerics
        A numeric vector of positions (of ticks)
    labels : list of strings
        A vector of labels (on ticks)
    limits : list
        Continuous scale: a numeric vector of length two providing limits of the scale.
        Discrete scale: a vector specifying the data range for the scale. and the default order of their display in guides.
<<<<<<< HEAD
    expand :
        A numeric vector of length two giving multiplicative and additive expansion constants.

=======
>>>>>>> 7b405306
    Returns
    -------
        scale specification

    Note
    -----
        Defines smooth gradient between two colors (defined by low and high) for filling color.

    Examples
    ---------
    >>> dat = {'x': [v for v in range(-16, 16)]}
    >>> ggplot(dat) + geom_tile(aes('x', fill='x'), width=1.05) +
    ... scale_fill_gradient(low='green', high='red')
    """
    return scale_fill_continuous(low, high, name, breaks, labels, limits, na_value, guide, trans)


def scale_fill_continuous(low=None, high=None, name=None, breaks=None, labels=None,
                          limits=None, na_value=None, guide=None, trans=None):
    """
    Defines smooth color gradient between two colors for fill aesthetic

    Parameters
    ----------
    low : string
        Color for low end of gradient
    high : string
        Color for high end of gradient
    name : string
        The name of the scale - used as the axis label or the legend title. If None, the default, the name of the scale
        is taken from the first mapping used for that aesthetic.
    breaks : list of numerics
        A numeric vector of positions (of ticks)
    labels : list of strings
        A vector of labels (on ticks)
    limits : list of numerics
        A numeric vector of length two providing limits of the scale.
<<<<<<< HEAD
    expand :
        A numeric vector of length two giving multiplicative and additive expansion constants.

=======
>>>>>>> 7b405306
    Returns
    -------
        scale specification

    Note
    -----
        Defines smooth gradient between two colors (defined by low and high) for filling color.

    Examples
    ---------
    >>> dat = {'x': [v for v in range(-16, 16)]}
    >>> ggplot(dat) + geom_tile(aes('x', fill='x'), width=1.05) +
    ... scale_fill_continuous(low='green', high='red')
    """
    return _scale('fill',
                  name=name,
                  breaks=breaks,
                  labels=labels,
                  limits=limits,
                  expand=None,
                  na_value=na_value,
                  guide=guide,
                  trans=trans,
                  #
                  low=low, high=high,
                  scale_mapper_kind='color_gradient')


def scale_color_gradient(low=None, high=None, name=None, breaks=None, labels=None, limits=None,
                         na_value=None, guide=None, trans=None):
    """
    Defines smooth color gradient between two colors for color aesthetic

    Parameters
    ----------
    low : string
        Color for low end of gradient
    high : string
        Color for high end of gradient
    name : string
        The name of the scale - used as the axis label or the legend title. If None, the default, the name of the scale
        is taken from the first mapping used for that aesthetic.
    breaks : list of numerics
        A numeric vector of positions (of ticks)
    labels : list of strings
        A vector of labels (on ticks)
    limits : list
        Continuous scale: a numeric vector of length two providing limits of the scale.
        Discrete scale: a vector specifying the data range for the scale. and the default order of their display in guides.
<<<<<<< HEAD
    expand :
        A numeric vector of length two giving multiplicative and additive expansion constants.

=======
>>>>>>> 7b405306
    Returns
    -------
        scale specification

    Note
    -----
        Defines smooth gradient between two colors (defined by low and high) for color aesthetic.

    Examples
    ---------
    >>> dat = {'x': [v for v in range(-16, 16)]}
    >>> ggplot(dat) + geom_tile(aes('x', fill='x', color='x'), width=1.05, size=2) +
    ... scale_color_gradient(low='green', high='red')
    """
    return scale_color_continuous(low, high, name, breaks, labels, limits, na_value, guide, trans)


def scale_color_continuous(low=None, high=None, name=None, breaks=None, labels=None, limits=None,
                           na_value=None, guide=None, trans=None):
    """
    Defines smooth color gradient between two colors for color aesthetic

    Parameters
    ----------
    low : string
        Color for low end of gradient
    high : string
        Color for high end of gradient
    name : string
        The name of the scale - used as the axis label or the legend title. If None, the default, the name of the scale
        is taken from the first mapping used for that aesthetic.
    breaks : list of numerics
        A numeric vector of positions (of ticks)
    labels : list of strings
        A vector of labels (on ticks)
    limits : list of numerics
        A numeric vector of length two providing limits of the scale.
<<<<<<< HEAD
    expand :
        A numeric vector of length two giving multiplicative and additive expansion constants.

=======
>>>>>>> 7b405306
    Returns
    -------
        scale specification

    Note
    -----
        Defines smooth gradient between two colors (defined by low and high) for color aesthetic.

    Examples
    ---------
    >>> dat = {'x': [v for v in range(-16, 16)]}
    >>> ggplot(dat) + geom_tile(aes('x', fill='x', color='x'), width=1.05, size=2) +
    ... scale_color_continuous(low='green', high='red')
    """
    return _scale('color',
                  name=name,
                  breaks=breaks,
                  labels=labels,
                  limits=limits,
                  expand=None,
                  na_value=na_value,
                  guide=guide,
                  trans=trans,
                  #
                  low=low, high=high,
                  scale_mapper_kind='color_gradient')


def scale_fill_gradient2(low=None, mid=None, high=None, midpoint=0, name=None, breaks=None, labels=None, limits=None,
                         na_value=None, guide=None, trans=None):
    """
    Defines diverging color gradient for fill aesthetic

    Parameters
    ----------
    low : string
        Color for low end of gradient
    mid : string
        Color for mid point
    high : string
        Color for high end of gradient
    name : string
        The name of the scale - used as the axis label or the legend title. If None, the default, the name of the scale
        is taken from the first mapping used for that aesthetic.
    breaks : list of numerics
        A numeric vector of positions (of ticks)
    labels : list of strings
        A vector of labels (on ticks)
    limits : list
        Continuous scale: a numeric vector of length two providing limits of the scale.
        Discrete scale: a vector specifying the data range for the scale. and the default order of their display in guides.
<<<<<<< HEAD
    expand :
        A numeric vector of length two giving multiplicative and additive expansion constants.

=======
>>>>>>> 7b405306
    Returns
    -------
        scale specification

    Note
    -----
        Defines diverging color gradient for filling color. Default mid point is set to white color.

    Examples
    ---------
    >>> dat = {'x': [v for v in range(-16, 16)]}
    >>> ggplot(dat) + geom_tile(aes('x', fill='x'), width=1.05) +
    ... scale_fill_gradient2(low='green', high='red')
    """
    return _scale('fill',
                  name=name,
                  breaks=breaks,
                  labels=labels,
                  limits=limits,
                  expand=None,
                  na_value=na_value,
                  guide=guide,
                  trans=trans,
                  #
                  low=low, mid=mid, high=high,
                  midpoint=midpoint, scale_mapper_kind='color_gradient2')


def scale_color_gradient2(low=None, mid=None, high=None, midpoint=0, name=None, breaks=None, labels=None, limits=None,
                          na_value=None, guide=None, trans=None):
    """
    Defines diverging color gradient for color aesthetic

    Parameters
    ----------
    low : string
        Color for low end of gradient
    mid : string
        Color for mid point
    high : string
        Color for high end of gradient
    name : string
        The name of the scale - used as the axis label or the legend title. If None, the default, the name of the scale
        is taken from the first mapping used for that aesthetic.
    breaks : list of numerics
        A numeric vector of positions (of ticks)
    labels : list of strings
        A vector of labels (on ticks)
    limits : list
        Continuous scale: a numeric vector of length two providing limits of the scale.
        Discrete scale: a vector specifying the data range for the scale. and the default order of their display in guides.
<<<<<<< HEAD
    expand :
        A numeric vector of length two giving multiplicative and additive expansion constants.

=======
>>>>>>> 7b405306
    Returns
    -------
        scale specification

    Note
    -----
        Defines diverging color gradient for color aesthetic. Default mid point is set to white color.

    Examples
    ---------
    >>> dat = {'x': [v for v in range(-16, 16)]}
    >>> ggplot(dat) + geom_tile(aes('x', fill='x'), width=1.05) +
    ... scale_color_gradient2(low='green', high='red')
    """
    return _scale('color',
                  name=name,
                  breaks=breaks,
                  labels=labels,
                  limits=limits,
                  expand=None,
                  na_value=na_value,
                  guide=guide,
                  trans=trans,
                  #
                  low=low, mid=mid, high=high,
                  midpoint=midpoint, scale_mapper_kind='color_gradient2')


def scale_fill_hue(h=None, c=None, l=None, h_start=None, direction=None, name=None, breaks=None, labels=None,
                   limits=None, na_value=None, guide=None, trans=None):
    """
    Qualitative color scale with evenly spaced hues for fill aesthetic

    Parameters
    ----------
    h : list of two numerics
        Range of hues, in [0,360]
    c : numeric
        Chroma (intensity of color), maximum value varies depending on.
    l : numeric
        Luminance (lightness), in [0,100]
    direction : numeric
        Direction to travel around the color wheel, 1 = clockwise (default), -1=counter-clockwise
    name : string
        The name of the scale - used as the axis label or the legend title. If None, the default, the name of the scale
        is taken from the first mapping used for that aesthetic.
    breaks : list of numerics
        A numeric vector of positions (of ticks)
    labels : list of strings
        A vector of labels (on ticks)
    limits : list
        Continuous scale: a numeric vector of length two providing limits of the scale.
        Discrete scale: a vector specifying the data range for the scale. and the default order of their display in guides.
<<<<<<< HEAD
    expand :
        A numeric vector of length two giving multiplicative and additive expansion constants.

=======
>>>>>>> 7b405306
    Returns
    -------
        scale specification

    Note
    -----
        Defines qualitative color scale with evenly spaced hues for filling color aesthetic

    Examples
    ---------
    >>> dat = {'x': [v for v in range(-16, 16)]}
    >>> ggplot(dat) + geom_tile(aes('x', fill='x'), width=1.05) +
    ... scale_fill_hue(c=50, l=80, h=[0, 50])
    """
    return _scale('fill',
                  name=name,
                  breaks=breaks,
                  labels=labels,
                  limits=limits,
                  expand=None,
                  na_value=na_value,
                  guide=guide,
                  trans=trans,
                  #
                  h=h, c=c, l=l, h_start=h_start,
                  direction=direction, scale_mapper_kind='color_hue')


def scale_color_hue(h=None, c=None, l=None, h_start=None, direction=None, name=None, breaks=None, labels=None,
                    limits=None, na_value=None, guide=None, trans=None):
    """
    Qualitative color scale with evenly spaced hues for color aesthetic

    Parameters
    ----------
    h : list of two numerics
        Range of hues, in [0,360]
    c : numeric
        Chroma (intensity of color), maximum value varies depending on.
    l : numeric
        Luminance (lightness), in [0,100]
    direction : numeric
        Direction to travel around the color wheel, 1 = clockwise (default), -1=counter-clockwise
    name : string
        The name of the scale - used as the axis label or the legend title. If None, the default, the name of the scale
        is taken from the first mapping used for that aesthetic.
    breaks : list of numerics
        A numeric vector of positions (of ticks)
    labels : list of strings
        A vector of labels (on ticks)
    limits : list
        Continuous scale: a numeric vector of length two providing limits of the scale.
        Discrete scale: a vector specifying the data range for the scale. and the default order of their display in guides.
<<<<<<< HEAD
    expand :
        A numeric vector of length two giving multiplicative and additive expansion constants.

=======
>>>>>>> 7b405306
    Returns
    -------
        scale specification

    Note
    -----
        Defines qualitative color scale with evenly spaced hues for color aesthetic

    Examples
    ---------
    >>> dat = {'x': [v for v in range(-16, 16)]}
    >>> ggplot(dat) + geom_tile(aes('x', fill='x', color='x'), width=1.05, size=2) +
    ... scale_color_hue(c=20, l=90)
    """
    return _scale('color',
                  name=name,
                  breaks=breaks,
                  labels=labels,
                  limits=limits,
                  expand=None,
                  na_value=na_value,
                  guide=guide,
                  trans=trans,
                  #
                  h=h, c=c, l=l, h_start=h_start,
                  direction=direction, scale_mapper_kind='color_hue')


def scale_fill_discrete(h=None, c=None, l=None, h_start=None, direction=None,
                        name=None, breaks=None, labels=None, limits=None, na_value=None, guide=None):
    """
    Qualitative color scale with evenly spaced hues for fill aesthetic

    Parameters
    ----------
    h : list of two numerics
        Range of hues, in [0,360]
    c : numeric
        Chroma (intensity of color), maximum value varies depending on.
    l : numeric
        Luminance (lightness), in [0,100]
    direction : numeric
        Direction to travel around the color wheel, 1 = clockwise (default), -1=counter-clockwise
    name : string
        The name of the scale - used as the axis label or the legend title. If None, the default, the name of the scale
        is taken from the first mapping used for that aesthetic.
    breaks : list of numerics
        A numeric vector of positions (of ticks)
    labels : list of strings
        A vector of labels (on ticks)
    limits : list
        A vector specifying the data range for the scale. and the default order of their display in guides.
<<<<<<< HEAD
    expand :
        A numeric vector of length two giving multiplicative and additive expansion constants.

=======
>>>>>>> 7b405306
    Returns
    -------
        scale specification

    Note
    -----
        Defines qualitative color scale with evenly spaced hues for filling color aesthetic

    Examples
    ---------
    >>> dat = {'x': [v for v in range(-16, 16)]}
    >>> ggplot(dat) + geom_tile(aes('x', fill='x'), width=1.05) +
    ... scale_fill_discrete(c=50, l=80, h=[0, 50])
    """
    # same as scale_fill_hue but always 'discrete'
    return _scale('fill',
                  name=name,
                  breaks=breaks,
                  labels=labels,
                  limits=limits,
                  expand=None,
                  na_value=na_value,
                  guide=guide,
                  trans=None,
                  #
                  h=h, c=c, l=l, h_start=h_start,
                  direction=direction, discrete=True)


def scale_color_discrete(h=None, c=None, l=None, h_start=None, direction=None,
                         name=None, breaks=None, labels=None, limits=None, na_value=None, guide=None):
    """
    Qualitative color scale with evenly spaced hues for color aesthetic

    Parameters
    ----------
    h : list of two numerics
        Range of hues, in [0,360]
    c : numeric
        Chroma (intensity of color), maximum value varies depending on.
    l : numeric
        Luminance (lightness), in [0,100]
    direction : numeric
        Direction to travel around the color wheel, 1 = clockwise (default), -1=counter-clockwise
    name : string
        The name of the scale - used as the axis label or the legend title. If None, the default, the name of the scale
        is taken from the first mapping used for that aesthetic.
    breaks : list of numerics
        A numeric vector of positions (of ticks)
    labels : list of strings
        A vector of labels (on ticks)
    limits : list
        A vector specifying the data range for the scale. and the default order of their display in guides.
<<<<<<< HEAD
    expand :
        A numeric vector of length two giving multiplicative and additive expansion constants.

=======
>>>>>>> 7b405306
    Returns
    -------
        scale specification

    Note
    -----
        Defines qualitative color scale with evenly spaced hues for color aesthetic

    Examples
    ---------
    >>> dat = {'x': [v for v in range(-16, 16)]}
    >>> ggplot(dat) + geom_tile(aes('x', fill='x', color='x'), width=1.05, size=2) +
    ... scale_color_discrete(c=20, l=90)
    """
    # same as scale_color_hue but always 'discrete'
    return _scale('color',
                  name=name,
                  breaks=breaks,
                  labels=labels,
                  limits=limits,
                  expand=None,
                  na_value=na_value,
                  guide=guide,
                  trans=None,
                  #
                  h=h, c=c, l=l, h_start=h_start,
                  direction=direction, discrete=True)


def scale_fill_grey(start=None, end=None, direction=None, name=None, breaks=None, labels=None, limits=None,
                    na_value=None, guide=None, trans=None):
    """
    Sequential grey color scale for fill aesthetic.
    The palette is computed using HSV (hue, saturation, value) color model.

    Parameters
    ----------
    start : numeric
        Gray value at low end of palette in range [0,1]
    end : numeric
        Gray value at high end of palette in range [0,1]
    name : string
        The name of the scale - used as the axis label or the legend title. If None, the default, the name of the scale
        is taken from the first mapping used for that aesthetic.
    breaks : list of numerics
        A numeric vector of positions (of ticks)
    labels : list of strings
        A vector of labels (on ticks)
    limits : list
        Continuous scale: a numeric vector of length two providing limits of the scale.
        Discrete scale: a vector specifying the data range for the scale. and the default order of their display in guides.
<<<<<<< HEAD
    expand :
        A numeric vector of length two giving multiplicative and additive expansion constants.

=======
>>>>>>> 7b405306
    Returns
    -------
        scale specification

    Note
    -----
        Defines sequential grey color scale for filling color aesthetic

    Examples
    ---------
    >>> dat = {'x': [v for v in range(-16, 16)]}
    >>> ggplot(dat) + geom_tile(aes('x', fill='x'), width=1.05) +
    ... scale_fill_grey(start=0.5, end=0.1)
    """
    start, end = _greyscale_check_parameters(start, end)

    return _scale('fill',
                  name=name,
                  breaks=breaks,
                  labels=labels,
                  limits=limits,
                  expand=None,
                  na_value=na_value,
                  guide=guide,
                  trans=trans,
                  #
                  start=start, end=end,
                  direction=direction,
                  scale_mapper_kind='color_grey')


def scale_color_grey(start=None, end=None, direction=None, name=None, breaks=None, labels=None, limits=None,
                     na_value=None, guide=None, trans=None):
    """
    Sequential grey color scale for color aesthetic.
    The palette is computed using HSV (hue, saturation, value) color model.

    Parameters
    ----------
    start : numeric
        Gray value at low end of palette in range [0,1]
    end : numeric
        Gray value at high end of palette in range [0,1]
    name : string
        The name of the scale - used as the axis label or the legend title. If None, the default, the name of the scale
        is taken from the first mapping used for that aesthetic.
    breaks : list of numerics
        A numeric vector of positions (of ticks)
    labels : list of strings
        A vector of labels (on ticks)
    limits : list
        Continuous scale: a numeric vector of length two providing limits of the scale.
        Discrete scale: a vector specifying the data range for the scale. and the default order of their display in guides.
<<<<<<< HEAD
    expand :
        A numeric vector of length two giving multiplicative and additive expansion constants.

=======
>>>>>>> 7b405306
    Returns
    -------
        scale specification

    Note
    -----
        Defines sequential grey color scale for color aesthetic

    Examples
    ---------
    >>> dat = {'x': [v for v in range(-16, 16)]}
    >>> ggplot(dat) + geom_tile(aes('x', fill='x', color='x'), width=1.05, size=2) +
    ... scale_color_grey(start=0.5, end=0.1)

    """
    start, end = _greyscale_check_parameters(start, end)

    return _scale('color',
                  name=name,
                  breaks=breaks,
                  labels=labels,
                  limits=limits,
                  expand=None,
                  na_value=na_value,
                  guide=guide,
                  trans=trans,
                  #
                  start=start, end=end,
                  direction=direction,
                  scale_mapper_kind='color_grey')


def _greyscale_check_parameters(start=None, end=None):
    # Up to v.1.4.2 start/end values were in range [0,100]
    # Since v.1.4.3 start/end values are in range [0,1]
    if start != None and not (0 <= start <= 1):
        start = start / 100
        print("WARN: Value of 'start' has been scaled down to range: [0,1] : {}".format(start))

    if end != None and not (0 <= end <= 1):
        end = end / 100
        print("WARN: Value of 'end' has been scaled down to range: [0,1] : {}".format(end))

    if start != None and not (0 <= start <= 1):
        raise ValueError("Value of 'start' must be in range: [0,1] : {}".format(start))

    if end != None and not (0 <= end <= 1):
        raise ValueError("Value of 'end' must be in range: [0,1] : {}".format(end))

    return (start, end)


def scale_fill_brewer(type=None, palette=None, direction=None, name=None, breaks=None, labels=None, limits=None,
                      na_value=None, guide=None, trans=None):
    """
    Sequential, diverging and qualitative color scales from colorbrewer.org for fill aesthetic. Color schemes provided
    are particularly suited to display discrete values (levels of factors) on a map.

    Parameters
    ----------
    type : string
        One of seq (sequential), div (diverging) or qual (qualitative) types of scales.
    palette : string or number
        If a string, will use that named palette. If a number, will index into the list of palettes of appropriate type.
    direction : numeric
        Sets the order of colors in the scale. If 1, the default, colors are as output by brewer.pal.
        If -1, the order of colors is reversed.
    name : string
        The name of the scale - used as the axis label or the legend title. If None, the default, the name of the scale
        is taken from the first mapping used for that aesthetic.
    breaks : list of numerics
        A numeric vector of positions (of ticks)
    labels : list of strings
        A vector of labels (on ticks)
    limits : list
        Continuous scale: a numeric vector of length two providing limits of the scale.
        Discrete scale: a vector specifying the data range for the scale. and the default order of their display in guides.
<<<<<<< HEAD
    expand :
        A numeric vector of length two giving multiplicative and additive expansion constants.

=======
>>>>>>> 7b405306
    Returns
    -------
        scale specification

    Note
    -----
        Defines sequential, diverging and qualitative color scales from colorbrewer.org for filling color aesthetic.
        ColorBrewer provides sequential, diverging and qualitative color schemes which are particularly suited and
        tested to display discrete values (levels of a factor) on a map. ggplot2 can use those colors in discrete
        scales. It also allows to smoothly interpolate 6 colors from any palette to a continuous scale
        (6 colors per palette gives nice gradients; more results in more saturated colors which do not look as good).
        However, the original color schemes (particularly the qualitative ones) were not intended for this and the
        perceptual result is left to the appreciation of the user. See colorbrewer2.org for more information.


    Palettes:
     - Diverging :
         BrBG, PiYG, PRGn, PuOr, RdBu, RdGy, RdYlBu, RdYlGn, Spectral
     - Qualitative :
         Accent, Dark2, Paired, Pastel1, Pastel2, Set1, Set2, Set3
     - Sequential :
         Blues, BuGn, BuPu, GnBu, Greens, Greys, Oranges, OrRd, PuBu,
         PuBuGn, PuRd, Purples, RdPu, Reds, YlGn, YlGnBu, YlOrBr, YlOrRd

    Examples
    ---------
    >>> dat = {'x': [v for v in range(-16, 16)]}
    >>> ggplot(dat) + geom_tile(aes('x', fill='x'), width=1.05) +
    ... scale_fill_brewer(type='seq', palette='Oranges')
    """
    return _scale('fill',
                  name=name,
                  breaks=breaks,
                  labels=labels,
                  limits=limits,
                  expand=None,
                  na_value=na_value,
                  guide=guide,
                  trans=trans,
                  #
                  type=type, palette=palette,
                  direction=direction,
                  scale_mapper_kind='color_brewer')


def scale_color_brewer(type=None, palette=None, direction=None, name=None, breaks=None, labels=None, limits=None,
                       na_value=None, guide=None, trans=None):
    """
    Sequential, diverging and qualitative color scales from colorbrewer.org for color aesthetic. Color schemes provided
    are particularly suited to display discrete values (levels of factors) on a map.

    Parameters
    ----------
    type : string
        One of seq (sequential), div (diverging) or qual (qualitative) types of scales.
    palette : string or number
        If a string, will use that named palette. If a number, will index into the list of palettes of appropriate type.
    direction : numeric
        Sets the order of colors in the scale. If 1, the default, colors are as output by brewer.pal.
        If -1, the order of colors is reversed.
    name : string
        The name of the scale - used as the axis label or the legend title. If None, the default, the name of the scale
        is taken from the first mapping used for that aesthetic.
    breaks : list of numerics
        A numeric vector of positions (of ticks)
    labels : list of strings
        A vector of labels (on ticks)
    limits : list
        Continuous scale: a numeric vector of length two providing limits of the scale.
        Discrete scale: a vector specifying the data range for the scale. and the default order of their display in guides.
<<<<<<< HEAD
    expand :
        A numeric vector of length two giving multiplicative and additive expansion constants.

=======
>>>>>>> 7b405306
    Returns
    -------
        scale specification

    Note
    -----
        Defines sequential, diverging and qualitative color scales from colorbrewer.org for color aesthetic.
        ColorBrewer provides sequential, diverging and qualitative color schemes which are particularly suited and
        tested to display discrete values (levels of a factor) on a map. ggplot2 can use those colors in discrete
        scales. It also allows to smoothly interpolate 6 colors from any palette to a continuous scale
        (6 colors per palette gives nice gradients; more results in more saturated colors which do not look as good).
        However, the original color schemes (particularly the qualitative ones) were not intended for this and the
        perceptual result is left to the appreciation of the user. See colorbrewer2.org for more information.


    Palettes:
     - Diverging :
         BrBG, PiYG, PRGn, PuOr, RdBu, RdGy, RdYlBu, RdYlGn, Spectral
     - Qualitative :
         Accent, Dark2, Paired, Pastel1, Pastel2, Set1, Set2, Set3
     - Sequential :
         Blues, BuGn, BuPu, GnBu, Greens, Greys, Oranges, OrRd, PuBu,
         PuBuGn, PuRd, Purples, RdPu, Reds, YlGn, YlGnBu, YlOrBr, YlOrRd

    Examples
    ---------
    >>> dat = {'x': [v for v in range(-16, 16)]}
    >>> ggplot(dat) + geom_tile(aes('x', fill='x', color='x'), width=1.05, size=2) +
    ... scale_color_brewer(type='seq', palette='Oranges')
    """
    return _scale('color',
                  name=name,
                  breaks=breaks,
                  labels=labels,
                  limits=limits,
                  expand=None,
                  na_value=na_value,
                  guide=guide,
                  trans=trans,
                  #
                  type=type,
                  palette=palette,
                  direction=direction,
                  scale_mapper_kind='color_brewer')


#
# Date-time
#

def scale_x_datetime(name=None, breaks=None, labels=None, limits=None, expand=None, na_value=None):
    """
    Continuous position scale (x)

    Parameters
    ----------
    name : string
        The name of the scale - used as the axis label or the legend title. If None, the default, the name of the scale
        is taken from the first mapping used for that aesthetic.
    breaks : list of numerics
        A numeric vector of positions (of ticks)
    labels : list of strings
        A vector of labels (on ticks)
    limits : list of numerics
        A numeric vector of length two providing limits of the scale.
    expand :
        A numeric vector of length two giving multiplicative and additive expansion constants.
    na_value :
        Missing values will be replaced with this value.

    Returns
    -------
        scale specification

    Note
    -----
        Continuous position scales.

    Examples
    ---------
    >>> import pandas as pd
    >>> from datetime import datetime
    >>> economics_url = 'https://vincentarelbundock.github.io/Rdatasets/csv/ggplot2/economics.csv'
    >>> economics = pd.read_csv(economics_url)
    >>> economics['date'] = pd.to_datetime(economics['date'])
    >>> start = datetime(2000, 1, 1)
    >>> economics = economics.loc[economics['date'] >= start]
    >>> ggplot(economics, aes('date', 'unemploy')) +
    ... geom_step() + scale_x_datetime()
    """
    return _scale('x',
                  name=name,
                  breaks=breaks,
                  labels=labels,
                  limits=limits,
                  expand=expand,
                  na_value=na_value,
                  guide=None,
                  trans=None,
                  #
                  datetime=True)


def scale_y_datetime(name=None, breaks=None, labels=None, limits=None, expand=None, na_value=None):
    """
    Continuous position scale (y)

    Parameters
    ----------
    name : string
        The name of the scale - used as the axis label or the legend title. If None, the default, the name of the scale
        is taken from the first mapping used for that aesthetic.
    breaks : list of numerics
        A numeric vector of positions (of ticks)
    labels : list of strings
        A vector of labels (on ticks)
    limits : list of numerics
        A numeric vector of length two providing limits of the scale.
    expand :
        A numeric vector of length two giving multiplicative and additive expansion constants.
    na_value :
        Missing values will be replaced with this value.

    Returns
    -------
        scale specification

    Note
    -----
        Continuous position scales.
    """
    return _scale('y',
                  name=name,
                  breaks=breaks,
                  labels=labels,
                  limits=limits,
                  expand=expand,
                  na_value=na_value,
                  guide=None,
                  trans=None,
                  #
                  datetime=True)


#
# Range Scale (alpha and size)
#

def scale_alpha(range=None, name=None, breaks=None, labels=None, limits=None, na_value=None, guide=None, trans=None):
    """
    Scales for alpha

    Parameters
    ----------
    name : string
        The name of the scale - used as the axis label or the legend title. If None, the default, the name of the scale
        is taken from the first mapping used for that aesthetic.
    breaks : list of numerics
        A numeric vector of positions (of ticks)
    labels : list of strings
        A vector of labels (on ticks)
    limits : list
        A vector specifying the data range for the scale. and the default order of their display in guides.
    na_value :
        Missing values will be replaced with this value.
    range : list of numerics of length 2
        The range of the mapped aesthetics result.

    Returns
    -------
        scale specification

    Examples
    ---------
    >>> import numpy as np
    >>> data = {}
    >>> np.random.seed(43)
    >>> data['x'] = np.append(np.random.normal(0, 1, 1000), np.random.normal(3, 1, 500))
    >>> data['y'] = np.append(np.random.normal(0, 1, 1000), np.random.normal(3, 1, 500))
    >>> q = ggplot(data, aes('x', 'y'))
    >>> q + geom_point(aes(alpha='..density..'), stat='density2d', contour=False, n=30) +
    ... scale_alpha(range=[0.5, 1])
    """
    return _scale('alpha',
                  name=name,
                  breaks=breaks,
                  labels=labels,
                  limits=limits,
                  expand=None,
                  na_value=na_value,
                  guide=guide,
                  trans=trans,
                  #
                  range=range)


def scale_size(range=None, name=None, breaks=None, labels=None, limits=None, na_value=None, guide=None, trans=None):
    """
    Scales for size

    Parameters
    ----------
    name : string
        The name of the scale - used as the axis label or the legend title. If None, the default, the name of the scale
        is taken from the first mapping used for that aesthetic.
    breaks : list of numerics
        A numeric vector of positions (of ticks)
    labels : list of strings
        A vector of labels (on ticks)
    limits : list
        A vector specifying the data range for the scale. and the default order of their display in guides.
    na_value :
        Missing values will be replaced with this value.
    range : list of numerics of length 2
        The range of the mapped aesthetics result.

    Returns
    -------
        scale specification

    Examples
    ---------
    >>> import numpy as np
    >>> data = {}
    >>> np.random.seed(43)
    >>> data['x'] = np.append(np.random.normal(0, 1, 1000), np.random.normal(3, 1, 500))
    >>> data['y'] = np.append(np.random.normal(0, 1, 1000), np.random.normal(3, 1, 500))
    >>> q = ggplot(data, aes('x', 'y'))
    >>> q + geom_point(aes(alpha='..density..'), stat='density2d', contour=False, n=30) +
    ... scale_size(range=[1, 6])
    """
    return _scale('size',
                  name=name,
                  breaks=breaks,
                  labels=labels,
                  limits=limits,
                  expand=None,
                  na_value=na_value,
                  guide=guide,
                  trans=trans,
                  #
                  range=range)


def scale_size_area(max_size=None, name=None, breaks=None, labels=None, limits=None,
                    na_value=None, guide=None, trans=None):
    """
    Continuous scales for size that maps 0 to 0

    Parameters
    ----------
    name : string
        The name of the scale - used as the axis label or the legend title. If None, the default, the name of the scale
        is taken from the first mapping used for that aesthetic.
    breaks : list of numerics
        A numeric vector of positions (of ticks)
    labels : list of strings
        A vector of labels (on ticks)
    limits : list
        A vector specifying the data range for the scale. and the default order of their display in guides.
    na_value :
        Missing values will be replaced with this value.
    max_size : numeric
        The max size that is mapped to.

    Returns
    -------
        scale specification

    Note
    -----
        This method maps 0 data to 0 size. Useful in some stats such as count.

    Examples
    ---------
    >>> import numpy as np
    >>> data = {}
    >>> np.random.seed(43)
    >>> data['x'] = np.append(np.random.normal(0, 1, 1000), np.random.normal(3, 1, 500))
    >>> data['y'] = np.append(np.random.normal(0, 1, 1000), np.random.normal(3, 1, 500))
    >>> q = ggplot(data, aes('x', 'y'))
    >>> q + geom_point(aes(alpha='..density..'), stat='density2d', contour=False, n=30) +
    ... scale_size_area(max_size=10)
    """
    return _scale('size',
                  name=name,
                  breaks=breaks,
                  labels=labels,
                  limits=limits,
                  expand=None,
                  na_value=na_value,
                  guide=guide,
                  trans=trans,
                  #
                  max_size=max_size,
                  scale_mapper_kind='size_area')


def _scale(aesthetic, name=None, breaks=None, labels=None, limits=None, expand=None, na_value=None, guide=None,
           trans=None, **other):
    """
    Create a scale (discrete or continuous)

    :param aesthetic
        The name of the aesthetic that this scale works with
    :param name
        The name of the scale - used as the axis label or the legend title
    :param breaks
        A numeric vector of positions (of ticks)
    :param labels
        A vector of labels (on ticks)
    :param limits
        A numeric vector of length two providing limits of the scale.
    :param expand
        A numeric vector of length two giving multiplicative and additive expansion constants.
    :param na_value
        Value to use for missing values
    :param guide
        Type of legend. Use 'colorbar' for continuous color bar, or 'legend' for discrete values.
    :param trans
        Type of transformation applied to raw data
    :return:
    """

    # flatten the 'other' sub-dictionary
    args = locals().copy()
    args.pop('other')
    return FeatureSpec('scale', **args, **other)<|MERGE_RESOLUTION|>--- conflicted
+++ resolved
@@ -44,12 +44,7 @@
     limits : list
         Continuous scale: a numeric vector of length two providing limits of the scale.
         Discrete scale: a vector specifying the data range for the scale. and the default order of their display in guides.
-<<<<<<< HEAD
-    expand :
-        A numeric vector of length two giving multiplicative and additive expansion constants.
-
-=======
->>>>>>> 7b405306
+
     Returns
     -------
         scale specification
@@ -593,12 +588,7 @@
     limits : list
         Continuous scale: a numeric vector of length two providing limits of the scale.
         Discrete scale: a vector specifying the data range for the scale. and the default order of their display in guides.
-<<<<<<< HEAD
-    expand :
-        A numeric vector of length two giving multiplicative and additive expansion constants.
-
-=======
->>>>>>> 7b405306
+
     Returns
     -------
         scale specification
@@ -668,12 +658,7 @@
     limits : list
         Continuous scale: a numeric vector of length two providing limits of the scale.
         Discrete scale: a vector specifying the data range for the scale. and the default order of their display in guides.
-<<<<<<< HEAD
-    expand :
-        A numeric vector of length two giving multiplicative and additive expansion constants.
-
-=======
->>>>>>> 7b405306
+
     Returns
     -------
         scale specification
@@ -707,9 +692,9 @@
     >>> X_reduced = kpca.fit_transform(X_train)
     >>> # (4) Kernel PCA reduction: plot
     >>> dat = dict({'PC1': X_reduced[:, 0], 'PC2': X_reduced[:, 1], 'target': y_train})
-    >>> ggplot(dat, aes('PC1', 'PC2')) + geom_point(aes(color='target', fill='target'), size=3, shape=21) \
-    ...     + scale_color_manual(values=['black', 'black', 'black']) \
-    ...     + scale_fill_manual(values=['red', 'blue', 'green'])
+    >>> ggplot(dat, aes('PC1', 'PC2')) + geom_point(aes(color='target', fill='target'), size=3, shape=21) +
+    ... scale_color_manual(values=['black', 'black', 'black']) +
+    ... scale_fill_manual(values=['red', 'blue', 'green'])
     """
     return _scale('fill',
                   name=name,
@@ -744,12 +729,7 @@
     limits : list
         Continuous scale: a numeric vector of length two providing limits of the scale.
         Discrete scale: a vector specifying the data range for the scale. and the default order of their display in guides.
-<<<<<<< HEAD
-    expand :
-        A numeric vector of length two giving multiplicative and additive expansion constants.
-
-=======
->>>>>>> 7b405306
+
     Returns
     -------
         scale specification
@@ -820,12 +800,7 @@
     limits : list
         Continuous scale: a numeric vector of length two providing limits of the scale.
         Discrete scale: a vector specifying the data range for the scale. and the default order of their display in guides.
-<<<<<<< HEAD
-    expand :
-        A numeric vector of length two giving multiplicative and additive expansion constants.
-
-=======
->>>>>>> 7b405306
+
     Returns
     -------
         scale specification
@@ -896,12 +871,7 @@
     limits : list
         Continuous scale: a numeric vector of length two providing limits of the scale.
         Discrete scale: a vector specifying the data range for the scale. and the default order of their display in guides.
-<<<<<<< HEAD
-    expand :
-        A numeric vector of length two giving multiplicative and additive expansion constants.
-
-=======
->>>>>>> 7b405306
+
     Returns
     -------
         scale specification
@@ -974,12 +944,7 @@
     limits : list
         Continuous scale: a numeric vector of length two providing limits of the scale.
         Discrete scale: a vector specifying the data range for the scale. and the default order of their display in guides.
-<<<<<<< HEAD
-    expand :
-        A numeric vector of length two giving multiplicative and additive expansion constants.
-
-=======
->>>>>>> 7b405306
+
     Returns
     -------
         scale specification
@@ -1055,12 +1020,7 @@
     limits : list
         Continuous scale: a numeric vector of length two providing limits of the scale.
         Discrete scale: a vector specifying the data range for the scale. and the default order of their display in guides.
-<<<<<<< HEAD
-    expand :
-        A numeric vector of length two giving multiplicative and additive expansion constants.
-
-=======
->>>>>>> 7b405306
+
     Returns
     -------
         scale specification
@@ -1098,12 +1058,7 @@
         A vector of labels (on ticks)
     limits : list of numerics
         A numeric vector of length two providing limits of the scale.
-<<<<<<< HEAD
-    expand :
-        A numeric vector of length two giving multiplicative and additive expansion constants.
-
-=======
->>>>>>> 7b405306
+
     Returns
     -------
         scale specification
@@ -1153,12 +1108,7 @@
     limits : list
         Continuous scale: a numeric vector of length two providing limits of the scale.
         Discrete scale: a vector specifying the data range for the scale. and the default order of their display in guides.
-<<<<<<< HEAD
-    expand :
-        A numeric vector of length two giving multiplicative and additive expansion constants.
-
-=======
->>>>>>> 7b405306
+
     Returns
     -------
         scale specification
@@ -1196,12 +1146,7 @@
         A vector of labels (on ticks)
     limits : list of numerics
         A numeric vector of length two providing limits of the scale.
-<<<<<<< HEAD
-    expand :
-        A numeric vector of length two giving multiplicative and additive expansion constants.
-
-=======
->>>>>>> 7b405306
+
     Returns
     -------
         scale specification
@@ -1253,12 +1198,7 @@
     limits : list
         Continuous scale: a numeric vector of length two providing limits of the scale.
         Discrete scale: a vector specifying the data range for the scale. and the default order of their display in guides.
-<<<<<<< HEAD
-    expand :
-        A numeric vector of length two giving multiplicative and additive expansion constants.
-
-=======
->>>>>>> 7b405306
+
     Returns
     -------
         scale specification
@@ -1310,12 +1250,7 @@
     limits : list
         Continuous scale: a numeric vector of length two providing limits of the scale.
         Discrete scale: a vector specifying the data range for the scale. and the default order of their display in guides.
-<<<<<<< HEAD
-    expand :
-        A numeric vector of length two giving multiplicative and additive expansion constants.
-
-=======
->>>>>>> 7b405306
+
     Returns
     -------
         scale specification
@@ -1369,12 +1304,7 @@
     limits : list
         Continuous scale: a numeric vector of length two providing limits of the scale.
         Discrete scale: a vector specifying the data range for the scale. and the default order of their display in guides.
-<<<<<<< HEAD
-    expand :
-        A numeric vector of length two giving multiplicative and additive expansion constants.
-
-=======
->>>>>>> 7b405306
+
     Returns
     -------
         scale specification
@@ -1428,12 +1358,7 @@
     limits : list
         Continuous scale: a numeric vector of length two providing limits of the scale.
         Discrete scale: a vector specifying the data range for the scale. and the default order of their display in guides.
-<<<<<<< HEAD
-    expand :
-        A numeric vector of length two giving multiplicative and additive expansion constants.
-
-=======
->>>>>>> 7b405306
+
     Returns
     -------
         scale specification
@@ -1486,12 +1411,7 @@
         A vector of labels (on ticks)
     limits : list
         A vector specifying the data range for the scale. and the default order of their display in guides.
-<<<<<<< HEAD
-    expand :
-        A numeric vector of length two giving multiplicative and additive expansion constants.
-
-=======
->>>>>>> 7b405306
+
     Returns
     -------
         scale specification
@@ -1545,12 +1465,7 @@
         A vector of labels (on ticks)
     limits : list
         A vector specifying the data range for the scale. and the default order of their display in guides.
-<<<<<<< HEAD
-    expand :
-        A numeric vector of length two giving multiplicative and additive expansion constants.
-
-=======
->>>>>>> 7b405306
+
     Returns
     -------
         scale specification
@@ -1602,12 +1517,7 @@
     limits : list
         Continuous scale: a numeric vector of length two providing limits of the scale.
         Discrete scale: a vector specifying the data range for the scale. and the default order of their display in guides.
-<<<<<<< HEAD
-    expand :
-        A numeric vector of length two giving multiplicative and additive expansion constants.
-
-=======
->>>>>>> 7b405306
+
     Returns
     -------
         scale specification
@@ -1661,12 +1571,7 @@
     limits : list
         Continuous scale: a numeric vector of length two providing limits of the scale.
         Discrete scale: a vector specifying the data range for the scale. and the default order of their display in guides.
-<<<<<<< HEAD
-    expand :
-        A numeric vector of length two giving multiplicative and additive expansion constants.
-
-=======
->>>>>>> 7b405306
+
     Returns
     -------
         scale specification
@@ -1744,12 +1649,7 @@
     limits : list
         Continuous scale: a numeric vector of length two providing limits of the scale.
         Discrete scale: a vector specifying the data range for the scale. and the default order of their display in guides.
-<<<<<<< HEAD
-    expand :
-        A numeric vector of length two giving multiplicative and additive expansion constants.
-
-=======
->>>>>>> 7b405306
+
     Returns
     -------
         scale specification
@@ -1820,12 +1720,7 @@
     limits : list
         Continuous scale: a numeric vector of length two providing limits of the scale.
         Discrete scale: a vector specifying the data range for the scale. and the default order of their display in guides.
-<<<<<<< HEAD
-    expand :
-        A numeric vector of length two giving multiplicative and additive expansion constants.
-
-=======
->>>>>>> 7b405306
+
     Returns
     -------
         scale specification
