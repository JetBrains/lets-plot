--- conflicted
+++ resolved
@@ -388,16 +388,10 @@
         family=None,
         face=None,
         size=None,
-<<<<<<< HEAD
         # ToDo: angle, lineheight
         hjust=None,
         vjust=None,
         margin=None,
-=======
-        # ToDo: angle, lineheight, margin
-        hjust=None,
-        vjust=None,
->>>>>>> 78314ca7
         blank=False,
 ) -> dict:
     """
@@ -416,12 +410,6 @@
         Text size.
     hjust : float
         Horizontal justification (in [0, 1]).
-<<<<<<< HEAD
-    vjust : float
-        Vertical justification (in [0, 1]).
-    margin : `margin`
-        Margins around the text. See `margin()` for more details.
-=======
         0 - left-justified
         1 - right-justified
         0.5 - center-justified
@@ -432,7 +420,8 @@
         1 - top-justified
         0.5 - middle-justified
         Can be used with values out of range, but behaviour is not specified.
->>>>>>> 78314ca7
+    margin : `margin`
+        Margins around the text. See `margin()` for more details.
     blank : bool, default=False
         If True - draws nothing, and assigns no space.
 
