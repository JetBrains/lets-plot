--- conflicted
+++ resolved
@@ -1961,11 +1961,7 @@
     - alpha : transparency level of a layer. Accept values between 0 and 1.
     - color (colour) : color of the geometry lines. For more info see `Color and Fill <https://lets-plot.org/python/pages/aesthetics.html#color-and-fill>`__.
     - size : line width. Define bar line width.
-<<<<<<< HEAD
-    - width : size of the whiskers of bar, respectively. Typically range between 0 and 1. Values that are greater than 1 lead to overlapping of the bars.
-=======
     - width : size of the whiskers of error bar. Typically range between 0 and 1. Values that are greater than 1 lead to overlapping of the bars.
->>>>>>> 69264104
     - linetype : type of the line. Accept codes or names (0 = 'blank', 1 = 'solid', 2 = 'dashed', 3 = 'dotted', 4 = 'dotdash', 5 = 'longdash', 6 = 'twodash'), a hex string (up to 8 digits for dash-gap lengths), or a list pattern [offset, [dash, gap, ...]] / [dash, gap, ...]. For more info see `Line Types <https://lets-plot.org/python/pages/aesthetics.html#line-types>`__.
 
     ----
