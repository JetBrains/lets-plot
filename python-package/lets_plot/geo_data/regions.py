import enum
from abc import abstractmethod
from typing import List, Dict, Optional, Union

from pandas import DataFrame, Series

from .gis.geocoding_service import GeocodingService
from .gis.request import PayloadKind, RequestBuilder, RequestKind, MapRegion
from .gis.response import GeocodedFeature, Namesake, AmbiguousFeature, LevelKind
from .gis.response import SuccessResponse, Response, AmbiguousResponse, ErrorResponse
from .type_assertion import assert_type
from .._type_utils import CanToDataFrame

NO_OBJECTS_FOUND_EXCEPTION_TEXT = 'No objects were found.'
MULTIPLE_OBJECTS_FOUND_EXCEPTION_TEXT = "Multiple objects were found. Use all_result=True to see them."

DF_REQUEST = 'request'
DF_ID = 'id'
DF_FOUND_NAME = 'found name'
DF_HIGHLIGHTS = 'highlights'
DF_GROUP = 'group'


class Resolution(enum.Enum):
    city_high = 15
    city_medium = 14
    city_low = 13
    county_high = 12
    county_medium = 11
    county_low = 10
    state_high = 9
    state_medium = 8
    state_low = 7
    country_high = 6
    country_medium = 5
    country_low = 4
    world_high = 3
    world_medium = 2
    world_low = 1


def select_not_empty_name(feature: GeocodedFeature) -> str:
    return feature.name if feature.query is None or feature.query == '' else feature.query


class DataFrameProvider():
    def __init__(self):
        self._request: List[str] = []
        self._found_name: List[str] = []

    @abstractmethod
    def to_data_frame(self, features: List[GeocodedFeature]) -> DataFrame:
        raise ValueError('Not implemented')


class Regions(CanToDataFrame):
    def __init__(self, level_kind: LevelKind, features: List[GeocodedFeature], highlights: bool = False):
        self._level_kind: LevelKind = level_kind
        self._geocoded_features: List[GeocodedFeature] = features
        self._highlights: bool = highlights

    def __repr__(self):
        return self.to_data_frame().to_string()

    def as_list(self) -> List['Regions']:
        return [Regions(self._level_kind, [feature], self._highlights) for feature in self._geocoded_features]

    def unique_ids(self) -> List[str]:
        seen = set()
        seen_add = seen.add
        return [feature.id for feature in self._geocoded_features if not (feature.id in seen or seen_add(feature.id))]

    def boundaries(self, resolution: Optional[Union[int, str, Resolution]] = None):
        """
        Return boundaries for given regions in form of GeoDataFrame.

        Parameters
        ----------
        resolution: [str | int | None]
            Boundaries resolution.
<<<<<<< HEAD

            str: ['city', 'county', 'state', 'country', 'world']
                Kind of area expected to be displayed. It highly depends on number of objects - for one state objcet 'state'
                resolution can be used, but for 50 states it is better to use 'country', like you see whole country.
                'city' is for max details, 'world' is for max performance.
                It is allowed to use any kind of resolutin for any regions, i.e. 'city' for state to see more detailed
                boundary (when need to show zoomed part), or 'world' (when used for small preview).

            int: [1-15]
                15 - maximum quality, 1 - minimum:
                 - 1-3 for world view
                 - 4-6 for countries view
                 - 7-9 for states view
                 - 10-12 for counties view
                 - 13-15 for cities view

            None:
                Autodetection. It uses level_kind and number of objects to try to balance quality and performance.
=======

            int: [1-15]
            15 - maximum quality, 1 - maximum performance:
            1-3 for world scale view
            4-6 for country scale view
            7-9 for state scale view
            10-12 for county scale view
            13-15 for city scale view

            str: ['world', 'country', 'state', 'county', 'city']
            'city' - maximum quality, 'world'  - maximum performance.
            Corresponding numeric resolutions:
            'world' - 2
            'country' - 5
            'state' - 8
            'county' - 11
            'city' - 14

            Kind of area expected to be displayed. Resolution depends on a number of objects - single state is a 'state'
            scale view, while 50 states is a 'country' scale view.
            It is allowed to use any kind of resolutin for any regions, i.e. 'city' for state to see more detailed
            boundary (when need to show zoomed part), or 'world' (when used for small preview).

            None:
            Autodetection. Uses level_kind that was used for geocoding this regions object and number of objects in it.
            Prefers performance over qulity. It's expected to get pixelated geometries with autodetection.
            Use explicit resolution for better quality.

            Resolution for countries:
            If n < 3 => 3
            else => 1

            Resolution for states:
            If n < 3 => 7
            If n < 10 => 4
            else => 2

            Resolution for counties:
            If n < 5 => 10
            If n < 20 => 8
            else => 3

            Resolution for cities:
            If n < 5 => 13
            If n < 50 => 4
            else => 3
>>>>>>> 6d83c3e9
        """
        from lets_plot.geo_data.to_geo_data_frame import BoundariesGeoDataFrame

        if resolution is None:
            autodetected_resolution = _autodetect_resolution(self._level_kind, len(self._geocoded_features))
            int_resolution = _coerce_resolution(autodetected_resolution.value)
        elif isinstance(resolution, int):
            int_resolution = _coerce_resolution(resolution)
        elif isinstance(resolution, Resolution):
            int_resolution = _coerce_resolution(resolution.value)
        elif isinstance(resolution, str):
            int_resolution = _coerce_resolution(_parse_resolution(resolution).value)
        else:
            raise ValueError('Invalid resolution: ' + type(resolution).__name__)

        return self._execute(
            self._request_builder(PayloadKind.boundaries)
                .set_resolution(int_resolution),
            BoundariesGeoDataFrame()
        )

    def limits(self):
        """
        Return bboxes (Polygon geometry) for given regions in form of GeoDataFrame. For regions intersecting
        anti-meridian bbox will be divided into two and stored as two rows.

        Examples
        ---------
        .. jupyter-execute::

            >>> from lets_plot.geo_data import *
            >>> regions_country(['germany', 'russia']).limits()
        """
        from lets_plot.geo_data.to_geo_data_frame import LimitsGeoDataFrame
        return self._execute(
            self._request_builder(PayloadKind.limits),
            LimitsGeoDataFrame()
        )

    def centroids(self):
        """
        Return centroids (Point geometry) for given regions in form of GeoDataFrame.
        """
        from lets_plot.geo_data.to_geo_data_frame import CentroidsGeoDataFrame
        return self._execute(
            self._request_builder(PayloadKind.centroids),
            CentroidsGeoDataFrame()
        )

    # implements abstract in CanToDataFrame
    def to_data_frame(self) -> DataFrame:
        keyMappers: Dict = {
            DF_REQUEST: lambda feature: select_not_empty_name(feature),
            DF_ID: lambda feature: feature.id,
            DF_FOUND_NAME: lambda feature: feature.name,
            DF_HIGHLIGHTS: lambda feature: feature.highlights
        }

        keyList: List[str] = [DF_REQUEST, DF_ID, DF_FOUND_NAME]

        if self._highlights:
            keyList.append(DF_HIGHLIGHTS)

        data: Dict = {}
        for key in keyList:
            data[key] = [keyMappers[key](feature) for feature in self._geocoded_features]

        return DataFrame(data, columns=keyList)

    def __len__(self):
        return len(self._geocoded_features)

    def _execute(self, request_builder: RequestBuilder, df_converter):
        response = GeocodingService().do_request(request_builder.build())

        if not isinstance(response, SuccessResponse):
            _raise_exception(response)

        self._join_payload(response.features)

        return df_converter.to_data_frame(self._geocoded_features)

    def _request_builder(self, payload_kind: PayloadKind) -> RequestBuilder:
        assert_type(payload_kind, PayloadKind)

        return RequestBuilder() \
            .set_request_kind(RequestKind.explicit) \
            .set_ids(self.unique_ids()) \
            .set_requested_payload([payload_kind])

    def _join_payload(self, payloads: List[GeocodedFeature]):
        for payload in payloads:
            for feature in self._get_features(payload.id):

                if payload.limit is not None:
                    feature.limit = payload.limit

                if payload.boundary is not None:
                    feature.boundary = payload.boundary

                if payload.centroid is not None:
                    feature.centroid = payload.centroid

                if payload.position is not None:
                    feature.position = payload.position

    def _get_features(self, feature_id: str) -> List[GeocodedFeature]:
        return [feature for feature in self._geocoded_features if feature.id == feature_id]


request_types = Optional[Union[str, List[str], Series]]
scope_types = Optional[Union[str, List[str], Regions, List[Regions]]]


def _raise_exception(response: Response):
    msg = _format_error_message(response)
    raise ValueError(msg)


def _format_error_message(response: Response) -> str:
    if isinstance(response, AmbiguousResponse):
        not_found_names: List[str] = []
        multiple_objects: List[AmbiguousFeature] = []

        for ambiguous_feature in response.features:
            if ambiguous_feature.total_namesake_count == 0:
                not_found_names.append(ambiguous_feature.query)

            if ambiguous_feature.total_namesake_count > 0:
                multiple_objects.append(ambiguous_feature)

        if len(not_found_names) > 0:
            return 'No objects were found for {}.\n'.format(', '.join(not_found_names))

        if len(multiple_objects) > 0:
            message = ''
            for multiple_object in multiple_objects:
                message += _create_multiple_error_message(
                    multiple_object.query,
                    multiple_object.namesake_examples,
                    multiple_object.total_namesake_count
                ) + '\n'

            return message

        return 'Invalid bad feature'

    if isinstance(response, ErrorResponse):
        return response.message

    return 'Unsupported error response status: ' + str(response.__class__)


def _create_multiple_error_message(request: str, namesakes: List[Namesake], total_namesake_count: int):
    lines = []
    for namesake in namesakes:
        line = '- ' + namesake.name
        if len(namesake.parents) > 0:
            line += ' (' + ', '.join([o.name for o in namesake.parents]) + ')'
        lines.append(line)

    text = 'Multiple objects (' + str(total_namesake_count) + ') were found for ' + request
    if not lines:
        text += '.'
    else:
        text += ':\n' + '\n'.join(lines)
    return text


def _to_level_kind(level_kind: Optional[Union[str, LevelKind]]) -> Optional[LevelKind]:
    if level_kind is None:
        return None

    if isinstance(level_kind, LevelKind):
        return level_kind

    if isinstance(level_kind, str):
        return LevelKind(level_kind)

    raise ValueError('Invalid level kind')


def _parse_resolution(resolution: str) -> Resolution:
    if isinstance(resolution, str):
        if resolution == 'city':
            return Resolution.city_medium

        if resolution == 'county':
            return Resolution.county_medium

        if resolution == 'state':
            return Resolution.state_medium

        if resolution == 'country':
            return Resolution.country_medium

        if resolution == 'world':
            return Resolution.world_medium

        return Resolution[resolution]

    raise ValueError('Invalid resolution type: ' + type(resolution).__name__)


def _to_scope(location: scope_types) -> Optional[Union[List[MapRegion], MapRegion]]:
    if location is None:
        return None

    def _make_region(obj: Union[str, Regions]) -> Optional[MapRegion]:
        if isinstance(obj, Regions):
            return MapRegion.with_ids(obj.unique_ids())

        if isinstance(obj, str):
            return MapRegion.with_name(obj)

        raise ValueError('Invalid region: ' + obj)

    if isinstance(location, list):
        return [_make_region(obj) for obj in location]

    return _make_region(location)


def _ensure_is_list(obj: request_types) -> Optional[List[str]]:
    if obj is None:
        return None

    if isinstance(obj, list):
        return obj

    if isinstance(obj, str):
        return [obj]

    if isinstance(obj, Series):
        return obj.tolist()

    raise ValueError("Wrong type")


def _coerce_resolution(res: int) -> int:
    if isinstance(res, int):
        if 1 <= res <= 15:
            return res
        else:
            raise ValueError("Invalid resolution value: " + str(res))

    raise ValueError("Unsupported resolution type: " + type(res).__name__)


def _autodetect_resolution(level: LevelKind, count: int) -> Resolution:
    if level == LevelKind.country:
        if count < 3:
            return Resolution.world_high
        else:
            return Resolution.world_low

    if level == LevelKind.state:
        if count < 3:
            return Resolution.state_low
        if count < 10:
            return Resolution.country_low
        else:
            return Resolution.world_medium

    if level == LevelKind.county:
        if count < 5:
            return Resolution.county_low
        elif count < 20:
            return Resolution.state_medium
        else:
            return Resolution.world_high

    if level == LevelKind.city:
        if count < 5:
            return Resolution.city_low
        elif count < 50:
            return Resolution.country_low
        else:
            return Resolution.world_high<|MERGE_RESOLUTION|>--- conflicted
+++ resolved
@@ -78,26 +78,6 @@
         ----------
         resolution: [str | int | None]
             Boundaries resolution.
-<<<<<<< HEAD
-
-            str: ['city', 'county', 'state', 'country', 'world']
-                Kind of area expected to be displayed. It highly depends on number of objects - for one state objcet 'state'
-                resolution can be used, but for 50 states it is better to use 'country', like you see whole country.
-                'city' is for max details, 'world' is for max performance.
-                It is allowed to use any kind of resolutin for any regions, i.e. 'city' for state to see more detailed
-                boundary (when need to show zoomed part), or 'world' (when used for small preview).
-
-            int: [1-15]
-                15 - maximum quality, 1 - minimum:
-                 - 1-3 for world view
-                 - 4-6 for countries view
-                 - 7-9 for states view
-                 - 10-12 for counties view
-                 - 13-15 for cities view
-
-            None:
-                Autodetection. It uses level_kind and number of objects to try to balance quality and performance.
-=======
 
             int: [1-15]
             15 - maximum quality, 1 - maximum performance:
@@ -144,7 +124,6 @@
             If n < 5 => 13
             If n < 50 => 4
             else => 3
->>>>>>> 6d83c3e9
         """
         from lets_plot.geo_data.to_geo_data_frame import BoundariesGeoDataFrame
 
