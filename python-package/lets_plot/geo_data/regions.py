--- conflicted
+++ resolved
@@ -109,16 +109,12 @@
 
 
 class Regions(CanToDataFrame):
-<<<<<<< HEAD
     def __init__(self, level_kind: LevelKind, features: List[GeocodedFeature], highlights: bool = False, queries: List[RegionQuery] = None):
-=======
-    def __init__(self, level_kind: LevelKind, features: List[GeocodedFeature], highlights: bool = False):
         try:
             import geopandas
         except:
             raise ValueError('Module \'geopandas\'is required for using regions') from None
 
->>>>>>> dc9e7589
         self._level_kind: LevelKind = level_kind
         self._geocoded_features: List[GeocodedFeature] = features
         self._highlights: bool = highlights
