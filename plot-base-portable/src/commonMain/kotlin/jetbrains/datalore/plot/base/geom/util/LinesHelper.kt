/*
 * Copyright (c) 2020. JetBrains s.r.o.
 * Use of this source code is governed by the MIT license that can be found in the LICENSE file.
 */

package jetbrains.datalore.plot.base.geom.util

import jetbrains.datalore.base.algorithms.reduce
import jetbrains.datalore.base.algorithms.splitRings
import jetbrains.datalore.base.gcommon.collect.Ordering
import jetbrains.datalore.base.geometry.DoubleVector
import jetbrains.datalore.base.values.Colors.withOpacity
import jetbrains.datalore.plot.base.CoordinateSystem
import jetbrains.datalore.plot.base.DataPointAesthetics
import jetbrains.datalore.plot.base.GeomContext
import jetbrains.datalore.plot.base.PositionAdjustment
import jetbrains.datalore.plot.base.aes.AesScaling
import jetbrains.datalore.plot.base.aes.AestheticsUtil
import jetbrains.datalore.plot.base.geom.StepGeom
import jetbrains.datalore.plot.base.render.svg.LinePath
import jetbrains.datalore.plot.common.geometry.PolylineSimplifier
import kotlin.math.abs

open class LinesHelper(pos: PositionAdjustment, coord: CoordinateSystem, ctx: GeomContext) :
    GeomHelper(pos, coord, ctx) {

    private var myAlphaEnabled = true

    fun setAlphaEnabled(b: Boolean) {
        this.myAlphaEnabled = b
    }

    fun createLines(
        dataPoints: Iterable<DataPointAesthetics>,
        toLocation: (DataPointAesthetics) -> DoubleVector?
    ): List<LinePath> {
        // draw line for each group
        val pathDataByGroup = createPathDataByGroup(dataPoints, toLocation)
        return createPaths(pathDataByGroup, closePath = false)
    }

    internal fun createPaths(paths: List<PathData>, closePath: Boolean): List<LinePath> {
        return paths.map { path -> createPaths(path.aes, path.coordinates, closePath) }
    }

    private fun createPaths(
        aes: DataPointAesthetics,
        points: List<DoubleVector>,
        closePath: Boolean
    ): LinePath {
        val element = when (closePath) {
            true -> LinePath.polygon(splitRings(points).map(::reduce).let(::insertPathSeparators))
            false -> LinePath.line(reduce(points))
        }
        decorate(element, aes, closePath)
        return element
    }

    internal fun createPathDataByGroup(
        dataPoints: Iterable<DataPointAesthetics>,
        toLocation: (DataPointAesthetics) -> DoubleVector?
    ): List<PathData> {
        return GeomUtil.createPathGroups(dataPoints, toClientLocation(toLocation))
    }


    internal fun createSteps(paths: List<PathData>, dir: StepGeom.Direction): List<LinePath> {
        val linePaths = ArrayList<LinePath>()

        // draw step for each group
        paths.forEach { subPath ->
            val points = subPath.coordinates
            if (points.isNotEmpty()) {
                val newPoints = ArrayList<DoubleVector>()
                var prev: DoubleVector? = null
                for (point in points) {
                    if (prev != null) {
                        val x = if (dir === StepGeom.Direction.HV) point.x else prev.x
                        val y = if (dir === StepGeom.Direction.HV) prev.y else point.y
                        newPoints.add(DoubleVector(x, y))
                    }
                    newPoints.add(point)
                    prev = point
                }

                val line = LinePath.line(newPoints)
                decorate(line, subPath.aes, filled = false)
                linePaths.add(line)
            }
        }

        return linePaths
    }

    fun createBands(
        dataPoints: Iterable<DataPointAesthetics>,
        toLocationUpper: (DataPointAesthetics) -> DoubleVector?,
        toLocationLower: (DataPointAesthetics) -> DoubleVector?,
        simplifyBorders: Boolean = false
    ): MutableList<LinePath> {

        val lines = ArrayList<LinePath>()
        val pointsByGroup = GeomUtil.createGroups(dataPoints)

        // draw line for each group
        for (group in Ordering.natural<Int>().sortedCopy(pointsByGroup.keys)) {
            val groupDataPoints = pointsByGroup[group]!!

            // upper margin points
            val upperPoints = project(groupDataPoints, toLocationUpper)
            val points = ArrayList(if (simplifyBorders) simplify(upperPoints) else upperPoints)

            // lower margin point in reversed order
            val lowerPoints = ArrayList(project(groupDataPoints.reversed(), toLocationLower))
            points.addAll(if (simplifyBorders) simplify(lowerPoints) else lowerPoints)

            if (!points.isEmpty()) {
                val path = LinePath.polygon(points)
                // to retain the side edges of area:
                // decorate(path, groupDataPoints.get(0), true);
                decorateFillingPart(path, groupDataPoints[0])
                lines.add(path)
            }
        }
        return lines
    }

    private fun simplify(points: List<DoubleVector>): List<DoubleVector> {
        val weightLimit = 0.25 // in px for Douglas–Peucker algorithm
        return PolylineSimplifier.douglasPeucker(points).setWeightLimit(weightLimit).points
    }

    protected fun decorate(
        path: LinePath,
        p: DataPointAesthetics,
        filled: Boolean,
        strokeScaler: (DataPointAesthetics) -> Double = AesScaling::strokeWidth
    ) {
        val stroke = p.color()
        val strokeAlpha = AestheticsUtil.alpha(stroke!!, p)
        path.color().set(withOpacity(stroke, strokeAlpha))
        if (!AestheticsUtil.ALPHA_CONTROLS_BOTH && (filled || !myAlphaEnabled)) {
            path.color().set(stroke)
        }

        if (filled) {
            decorateFillingPart(path, p)
        }

        val size = strokeScaler(p)
        path.width().set(size)

        val lineType = p.lineType()
        if (!(lineType.isBlank || lineType.isSolid)) {
            path.dashArray().set(lineType.dashArray)
        }
    }

    private fun decorateFillingPart(path: LinePath, p: DataPointAesthetics) {
        val fill = p.fill()
        val fillAlpha = AestheticsUtil.alpha(fill!!, p)
        path.fill().set(withOpacity(fill, fillAlpha))
    }

<<<<<<< HEAD
    fun setAlphaFilter(alphaFilter: (Double?) -> Double?) {
        myAlphaFilter = alphaFilter
    }

    fun setWidthFilter(widthFilter: (Double?) -> Double?) {
        myWidthFilter = widthFilter
    }

=======
    // ToDo: get rid of PathInfo class
    class PathInfo internal constructor(val path: LinePath)
>>>>>>> 5a0f3009

    companion object {
        private fun reduce(points: List<DoubleVector>): List<DoubleVector> {
            return reduce(points, 0.999) { e1, e2 -> maxOf(abs(e1.x - e2.x), abs(e1.y - e2.y)) }
        }

        private fun insertPathSeparators(rings: Iterable<List<DoubleVector>>): List<DoubleVector?> {
            val result = ArrayList<DoubleVector?>()
            for (ring in rings) {
                if (!result.isEmpty()) {
                    result.add(LinePath.END_OF_SUBPATH) // this is polygon's path separator understood by PathLine component
                }

                result.addAll(ring)
            }

            return result
        }
    }
}

data class PathData(
    val points: List<PathPoint>
) {
    val aes: DataPointAesthetics by lazy(points.first()::aes)
    val aesthetics by lazy { points.map(PathPoint::aes) }
    val coordinates by lazy { points.map(PathPoint::coord) }
}

data class PathPoint(
    val aes: DataPointAesthetics,
    val coord: DoubleVector
)<|MERGE_RESOLUTION|>--- conflicted
+++ resolved
@@ -162,7 +162,6 @@
         path.fill().set(withOpacity(fill, fillAlpha))
     }
 
-<<<<<<< HEAD
     fun setAlphaFilter(alphaFilter: (Double?) -> Double?) {
         myAlphaFilter = alphaFilter
     }
@@ -171,10 +170,6 @@
         myWidthFilter = widthFilter
     }
 
-=======
-    // ToDo: get rid of PathInfo class
-    class PathInfo internal constructor(val path: LinePath)
->>>>>>> 5a0f3009
 
     companion object {
         private fun reduce(points: List<DoubleVector>): List<DoubleVector> {
