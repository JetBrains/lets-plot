--- conflicted
+++ resolved
@@ -32,11 +32,6 @@
         val helper = LinesHelper(pos, coord, ctx)
 
         helper.setAlphaEnabled(false)
-<<<<<<< HEAD
-        val regressionLines = helper.createLines(dataPoints, GeomUtil.TO_LOCATION_X_Y)
-        root.appendNodes(regressionLines)
-=======
->>>>>>> 5a0f3009
 
         // Confidence interval
         val bands = helper.createBands(dataPoints, GeomUtil.TO_LOCATION_X_YMAX, GeomUtil.TO_LOCATION_X_YMIN)
@@ -44,7 +39,7 @@
 
         // Regression line
         val regressionLines = helper.createLines(dataPoints, GeomUtil.TO_LOCATION_X_Y)
-        appendNodes(regressionLines, root)
+        root.appendNodes(regressionLines)
 
         buildHints(dataPoints, pos, coord, ctx)
     }
