--- conflicted
+++ resolved
@@ -55,11 +55,7 @@
                     else -> getSizeUnitRatio(point, coord, sizeUnit!!)
                 }
 
-<<<<<<< HEAD
                 val g = buildTextComponent(p, loc, text, sizeUnitRatio, ctx, aesBoundsCenter)
-=======
-                val g = buildTextComponent(p, loc, text, sizeUnitRatio, ctx)
->>>>>>> 459422cd
                 root.add(g)
 
                 // The geom_text tooltip is similar to the geom_tile:
@@ -82,7 +78,6 @@
         location: DoubleVector,
         text: String,
         sizeUnitRatio: Double,
-<<<<<<< HEAD
         ctx: GeomContext,
         boundsCenter: DoubleVector?
     ): SvgGElement {
@@ -90,23 +85,12 @@
         TextUtil.decorate(label, p, sizeUnitRatio, applyAlpha = true)
         val hAnchor = TextUtil.hAnchor(p, location, boundsCenter)
         label.setHorizontalAnchor(hAnchor)
-=======
-        ctx: GeomContext
-    ): SvgGElement {
-        val label = MultilineLabel(text)
-        TextUtil.decorate(label, p, sizeUnitRatio, applyAlpha = true)
-        label.setHorizontalAnchor(TextUtil.hAnchor(p))
->>>>>>> 459422cd
 
         val fontSize = TextUtil.fontSize(p, sizeUnitRatio)
         val textHeight = TextUtil.measure(text, p, ctx, sizeUnitRatio).y
         //val textHeight = TextHelper.lineheight(p, sizeUnitRatio) * (label.linesCount() - 1) + fontSize
-<<<<<<< HEAD
+
         val yPosition = when (TextUtil.vAnchor(p, location, boundsCenter)) {
-=======
-
-        val yPosition = when (TextUtil.vAnchor(p)) {
->>>>>>> 459422cd
             Text.VerticalAnchor.TOP -> location.y + fontSize * 0.7
             Text.VerticalAnchor.BOTTOM -> location.y - textHeight + fontSize
             Text.VerticalAnchor.CENTER -> location.y - textHeight / 2 + fontSize * 0.8
