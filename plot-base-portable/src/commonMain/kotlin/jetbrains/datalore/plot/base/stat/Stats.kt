--- conflicted
+++ resolved
@@ -27,12 +27,6 @@
     val UPPER = DataFrame.Variable("..upper..", STAT, "upper")
     val WIDTH = DataFrame.Variable("..width..", STAT, "width")
     val VIOLIN_WIDTH = DataFrame.Variable("..violinwidth..", STAT, "violinwidth")
-<<<<<<< HEAD
-
-    val CORR = DataFrame.Variable("..corr..", STAT, "corr")
-    val CORR_ABS = DataFrame.Variable("..corr_abs..", STAT, "corr_abs")
-=======
->>>>>>> 32bfba34
 
     val SCALED = DataFrame.Variable("..scaled..", STAT, "scaled")
 
