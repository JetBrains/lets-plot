buildscript {
    repositories {
        jcenter()
        maven { url "https://plugins.gradle.org/m2/" }
    }

    dependencies {
        classpath "org.jetbrains.kotlin:kotlin-gradle-plugin:$kotlin_version"
        classpath "org.jetbrains.kotlin:kotlin-serialization:$kotlin_version"
        classpath "gradle.plugin.org.jetbrains.gradle.plugin.idea-ext:gradle-idea-ext:$idea_ext_version"
        classpath "com.github.jengelman.gradle.plugins:shadow:5.1.0"
        classpath "com.jfrog.bintray.gradle:gradle-bintray-plugin:1.8.4"
        classpath "org.yaml:snakeyaml:1.25"

//        id 'com.moowork.node' version '1.3.1' apply false
    }
}

def include_sources_letsPlotJvmCommon = [
        'base-portable',
        'base',
        'vis-canvas',
        'vis-svg-portable',
        'plot-base-portable',
        'plot-base',
        'plot-common-portable',
        'plot-common',
        'plot-builder-portable',
        'plot-builder',
        'plot-config-portable',
        'plot-config',
]

def include_sources_letsPlotJvmJfx = [
        'mapper-core',
        'vis-svg-mapper',
        'vis-svg-mapper-jfx',
        'vis-demo-common',
        'vis-demo-common-jfx',
]

<<<<<<< HEAD
=======
def include_sources_letsPlotJvmBatik = [
        'mapper-core',
        'vis-svg-mapper',
        'vis-svg-mapper-batik',
        'vis-demo-common',
        'vis-demo-common-batik',
]
>>>>>>> ba31b111

configurations {
    letsPlotJvmCommonSources
    letsPlotJvmJfxSources
    letsPlotJvmBatikSources
}

allprojects {
    group = 'org.jetbrains.lets-plot'
    version = "1.3.2-SNAPSHOT"
    project.ext.js_artifact_version = "1.3.dev2"

    repositories {
        mavenCentral()
        jcenter()
    }

    // jar jvm sources of this project
    if (name in include_sources_letsPlotJvmCommon || name in include_sources_letsPlotJvmJfx || name in include_sources_letsPlotJvmBatik) {
        apply plugin: 'kotlin-multiplatform'
        kotlin.jvm {}   // for `jvmSourcesJar` task
        build.dependsOn += jvmSourcesJar
    }

    // make build configuration depend on sources jars
    def sources_jar_path = "${buildDir}/libs/${name}-jvm-${version}-sources.jar"
    if (name in include_sources_letsPlotJvmCommon) {
        rootProject.dependencies {
            letsPlotJvmCommonSources files(sources_jar_path)
        }
    }
    if (name in include_sources_letsPlotJvmJfx) {
        rootProject.dependencies {
            letsPlotJvmJfxSources files(sources_jar_path)
        }
    }
    if (name in include_sources_letsPlotJvmBatik) {
        rootProject.dependencies {
            letsPlotJvmBatikSources files(sources_jar_path)
        }
    }
}

import org.yaml.snakeyaml.Yaml

def build_settings_file = new File(rootDir, "build_settings.yml")
if (!build_settings_file.canRead()) {
    throw new GradleException("Couldn't read build_settings.yml")
}
def settings = new Yaml().load(build_settings_file.newInputStream())
if (settings.build_python_extension) {
    assert settings.python.include_path != null
}
if (settings.enable_python_package) {
    assert settings.build_python_extension
    assert settings.python.bin_path != null
}

settings.putIfAbsent("enable_livemap", false)

project.ext.buildSettings = settings

//subprojects {
//    group = rootProject.group
//    version = rootProject.version
//
//    repositories {
//        mavenCentral()
//        jcenter()
//    }
//
//    tasks.all {
//        if (name in ['compileKotlinJvm', 'compileTestKotlinJvm']) {
//            kotlinOptions.jvmTarget = "1.8"
//
//        }
//    }
//
//    // jar jvm sources of this project
//    if (name in include_sources_letsPlotJvmCommon || name in include_sources_letsPlotJvmJfx) {
//        apply plugin: 'kotlin-multiplatform'
//        kotlin.jvm {}   // for `jvmSourcesJar` task
//        build.dependsOn += jvmSourcesJar
//    }
//
//    // make build configuration depend on sources jars
//    def sources_jar_path = "${buildDir}/libs/${name}-jvm-${version}-sources.jar"
//    if (name in include_sources_letsPlotJvmCommon) {
//        rootProject.dependencies {
//            letsPlotJvmCommonSources files(sources_jar_path)
//        }
//    }
//    if (name in include_sources_letsPlotJvmJfx) {
//        rootProject.dependencies {
//            letsPlotJvmJfxSources files(sources_jar_path)
//        }
//    }
//}


// Bintray settings

project.ext["bintraySettings"] = [
        userOrg            : 'jetbrains',
        licenses           : ['MIT'],
        vcsUrl             : 'https://github.com/JetBrains/lets-plot',
        publish            : true,

        js_repo            : "lets-plot",
        js_pkg_name        : 'lets-plot-js',
        js_artifact_version: js_artifact_version,

        mvn_repo           : 'lets-plot-maven',
        mvn_pkg_name       : 'lets-plot-jars',
]
<|MERGE_RESOLUTION|>--- conflicted
+++ resolved
@@ -39,8 +39,6 @@
         'vis-demo-common-jfx',
 ]
 
-<<<<<<< HEAD
-=======
 def include_sources_letsPlotJvmBatik = [
         'mapper-core',
         'vis-svg-mapper',
@@ -48,7 +46,6 @@
         'vis-demo-common',
         'vis-demo-common-batik',
 ]
->>>>>>> ba31b111
 
 configurations {
     letsPlotJvmCommonSources
