## [4.7.3] - 2025-mm-dd

### Added

<<<<<<< HEAD
- `ggtb()` support in Swing/Batik frontend.                
- Multiline support for axis labels in polar coordinates.

### Changed

- `ggsave()`: Large plot dimensions without units now require explicit unit specification. <br>
  When plot size exceeds 20 without specifying units (e.g., `ggsave(p, 300, 400)`), <br>
  we ask to specify units explicitly: <br>
  `ggsave(p, 300, 400, unit='px')` or `ggsave(p, 3, 4, unit='in')`.
=======
### Changed

- When the plot size in `ggsave()` is given without units and exceeds 20 inches, <br>
  an error is now issued. To avoid this, explicitly specify the desired units.

>>>>>>> 3856d837

### Fixed

- `ggtb()` support in Swing/Batik frontend.
- Multiline support for axis labels in polar coordinates.
- When the plot size in `ggsave()` is specified in pixels, `dpi` now affects <br> 
  only the physical size, not the pixel dimensions as before.
<|MERGE_RESOLUTION|>--- conflicted
+++ resolved
@@ -1,10 +1,6 @@
 ## [4.7.3] - 2025-mm-dd
 
 ### Added
-
-<<<<<<< HEAD
-- `ggtb()` support in Swing/Batik frontend.                
-- Multiline support for axis labels in polar coordinates.
 
 ### Changed
 
@@ -12,13 +8,6 @@
   When plot size exceeds 20 without specifying units (e.g., `ggsave(p, 300, 400)`), <br>
   we ask to specify units explicitly: <br>
   `ggsave(p, 300, 400, unit='px')` or `ggsave(p, 3, 4, unit='in')`.
-=======
-### Changed
-
-- When the plot size in `ggsave()` is given without units and exceeds 20 inches, <br>
-  an error is now issued. To avoid this, explicitly specify the desired units.
-
->>>>>>> 3856d837
 
 ### Fixed
 
