--- conflicted
+++ resolved
@@ -2,11 +2,9 @@
 
 ### Added
 
-<<<<<<< HEAD
+- `ggtb()` support in Swing/Batik frontend.                
+
 - Multiline support for axis labels in polar coordinates.
-=======
-- `ggtb()` support in Swing/Batik frontend.                
->>>>>>> 2136ddb0
 
 ### Changed
 
