## [4.6.3] - 2025-mm-dd

### Added
- More named colors, including all HTML/CSS colors.
- Support different color naming styles like `dark-gray`, `darkgrey`, `dark_grey`, `DARKGRAY`, etc.
- Grayscale colors from `gray0` (black) to `gray100` (white).
<<<<<<< HEAD

- Geometries:

  - `geom_sina()` [[#1298](https://github.com/JetBrains/lets-plot/issues/1298)].

    See: [example notebook](https://nbviewer.org/github/JetBrains/lets-plot/blob/master/docs/f-25b/geom_sina.ipynb).
=======
>>>>>>> 0603859a

### Changed
- [**BREAKING**] The `position_dodgev()` function and the `'dodgev'` value for the `position` parameter are deprecated and will be removed in future releases.
- Updated RGB values for `lightgray` and `green`. To restore the previous colors, use `gray75` and `lime`, respectively. 

### Fixed
<<<<<<< HEAD

=======
>>>>>>> 0603859a
- Can't add layer which uses continuous data to a plot where other layers use discrete input [[#1323](https://github.com/JetBrains/lets-plot/issues/1323)].
- Multiline legend labels are not vertically centered with their keys [[#1331](https://github.com/JetBrains/lets-plot/issues/1331)]   
- Poor alignment in legend between columns [[#1332](https://github.com/JetBrains/lets-plot/issues/1332)]<|MERGE_RESOLUTION|>--- conflicted
+++ resolved
@@ -4,25 +4,18 @@
 - More named colors, including all HTML/CSS colors.
 - Support different color naming styles like `dark-gray`, `darkgrey`, `dark_grey`, `DARKGRAY`, etc.
 - Grayscale colors from `gray0` (black) to `gray100` (white).
-<<<<<<< HEAD
-
 - Geometries:
 
-  - `geom_sina()` [[#1298](https://github.com/JetBrains/lets-plot/issues/1298)].
+    - `geom_sina()` [[#1298](https://github.com/JetBrains/lets-plot/issues/1298)].
 
-    See: [example notebook](https://nbviewer.org/github/JetBrains/lets-plot/blob/master/docs/f-25b/geom_sina.ipynb).
-=======
->>>>>>> 0603859a
+      See: [example notebook](https://nbviewer.org/github/JetBrains/lets-plot/blob/master/docs/f-25b/geom_sina.ipynb).
 
 ### Changed
 - [**BREAKING**] The `position_dodgev()` function and the `'dodgev'` value for the `position` parameter are deprecated and will be removed in future releases.
 - Updated RGB values for `lightgray` and `green`. To restore the previous colors, use `gray75` and `lime`, respectively. 
 
 ### Fixed
-<<<<<<< HEAD
 
-=======
->>>>>>> 0603859a
 - Can't add layer which uses continuous data to a plot where other layers use discrete input [[#1323](https://github.com/JetBrains/lets-plot/issues/1323)].
 - Multiline legend labels are not vertically centered with their keys [[#1331](https://github.com/JetBrains/lets-plot/issues/1331)]   
 - Poor alignment in legend between columns [[#1332](https://github.com/JetBrains/lets-plot/issues/1332)]