--- conflicted
+++ resolved
@@ -10,10 +10,7 @@
  
 ### Fixed
 - Better Marimo Support (via [PR-2084](https://github.com/marimo-team/marimo/pull/2084)) [[#1018](https://github.com/JetBrains/lets-plot/issues/1018)].
-<<<<<<< HEAD
 - waterfall_plot: faceting doesn't work without a measure mapping [[#1152](https://github.com/JetBrains/lets-plot/issues/1152)].
 - waterfall_plot: tooltips doesn't work with column names from original dataset [[#1153](https://github.com/JetBrains/lets-plot/issues/1153)].
-=======
 - Legend icon background is not transparent when `legend_background` is set to "blank" in `theme` [[#1167](https://github.com/JetBrains/lets-plot/issues/1167)].
-- Legend icon background should inherit the fill color of the plot panel (i.e. grey when `theme_grey` is used).
->>>>>>> fd4452b1
+- Legend icon background should inherit the fill color of the plot panel (i.e. grey when `theme_grey` is used).