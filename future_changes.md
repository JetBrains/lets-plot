--- conflicted
+++ resolved
@@ -3,6 +3,7 @@
 ### Added
                  
 - `geom_blank()` [[#831](https://github.com/JetBrains/lets-plot/issues/831)].
+
 - `expand_limits()` [[#820](https://github.com/JetBrains/lets-plot/issues/820)].
 
   See [example notebook](https://nbviewer.org/github/JetBrains/lets-plot/blob/master/docs/f-24g/expand_limits.ipynb).
@@ -11,14 +12,12 @@
 
   See [example notebook](https://nbviewer.org/github/JetBrains/lets-plot/blob/master/docs/f-24g/waterfall_plot_base.ipynb).
 
-<<<<<<< HEAD
 - `marginal` parameter in `qq_plot()`:
 
     See [example notebook](https://nbviewer.org/github/JetBrains/lets-plot/blob/master/docs/f-24g/qq_plot_marginal.ipynb).
-=======
+
 - `inherit_aes` parameter in layers [[#1172](https://github.com/JetBrains/lets-plot/issues/1172)].
        
->>>>>>> fd417085
 
 ### Changed
  
