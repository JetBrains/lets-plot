--- conflicted
+++ resolved
@@ -11,14 +11,10 @@
 - `pandas` library was added to dependencies of the `residual_plot()` function.
 - Python packages for `Windows` no longer require `MinGW` tools to run.
 
-### Fixed
-
-<<<<<<< HEAD
 - `geom_density()`: added two new parameters - `quantiles` and `quantile_lines` - as in the `geom_area_ridges()` geometry. Also, it was added a `..quantile..` statistic variable. 
 
 - `geom_violin()`: added `quantile_lines` parameter - as in the `geom_area_ridges()` geometry. Also, it was added a `..quantile..` statistic variable.
 
 ### Fixed
-=======
-- `color_by` parameter of the `residual_plot()` now group the data points [[#662](https://github.com/JetBrains/lets-plot/issues/662)].
->>>>>>> 08bafad6
+
+- `color_by` parameter of the `residual_plot()` now group the data points [[#662](https://github.com/JetBrains/lets-plot/issues/662)].