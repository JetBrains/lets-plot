## [3.2.1] - 2023-mm-dd

### Added

- Tooltips for `geom_step()`.

  See: [example notebook](https://nbviewer.org/github/JetBrains/lets-plot/blob/master/docs/f-23c/geom_step_tooltips.ipynb).


- In tooltip customization API:
  `disable_splitting()` function to hide side tooltips [[LPK-189](https://github.com/JetBrains/lets-plot-kotlin/issues/189)].

  See: [example notebook](https://nbviewer.org/github/JetBrains/lets-plot/blob/master/docs/f-23c/tooltips_disable_splitting.ipynb).


### Changed

<<<<<<< HEAD
- [BREAKING] `geom_boxplot()` no longer support parameter `sampling`.
=======
- Reduce the default `width`/`height` values for `geom_errorbar()`.
>>>>>>> abc950df


### Fixed

- ggsave: saving geomImshow() to SVG produces fuzzy picture [[LPK-188](https://github.com/JetBrains/lets-plot-kotlin/issues/188)].
- ggsave: saving geomImshow() to raster format produces fuzzy picture.
- geom_livemap: memory leak when re-run cells without reloading a page<|MERGE_RESOLUTION|>--- conflicted
+++ resolved
@@ -15,11 +15,10 @@
 
 ### Changed
 
-<<<<<<< HEAD
 - [BREAKING] `geom_boxplot()` no longer support parameter `sampling`.
-=======
+
+
 - Reduce the default `width`/`height` values for `geom_errorbar()`.
->>>>>>> abc950df
 
 
 ### Fixed
