/*
 * Copyright (c) 2020. JetBrains s.r.o.
 * Use of this source code is governed by the MIT license that can be found in the LICENSE file.
 */

package jetbrains.datalore.plot.config

import jetbrains.datalore.plot.base.Aes
import jetbrains.datalore.plot.base.interact.TooltipLineSpec.DataPoint
import jetbrains.datalore.plot.builder.GeomLayer
import jetbrains.datalore.plot.builder.interact.TooltipSpec.Line
import jetbrains.datalore.plot.config.Option.Layer.GEOM
import jetbrains.datalore.plot.config.Option.Layer.TOOLTIPS
import jetbrains.datalore.plot.config.Option.Layer.TOOLTIP_FORMATS
import jetbrains.datalore.plot.config.Option.Layer.TOOLTIP_LINES
import jetbrains.datalore.plot.config.Option.Layer.TOOLTIP_VARIABLES
import jetbrains.datalore.plot.config.Option.Plot.LAYERS
import jetbrains.datalore.plot.config.Option.PlotBase.DATA
import jetbrains.datalore.plot.config.Option.PlotBase.MAPPING
import jetbrains.datalore.plot.config.Option.TooltipFormat.FIELD
import jetbrains.datalore.plot.config.Option.TooltipFormat.FORMAT
import jetbrains.datalore.plot.config.TestUtil.buildGeomLayer
import jetbrains.datalore.plot.config.TestUtil.buildPointLayer
import jetbrains.datalore.plot.server.config.ServerSideTestUtil
import kotlin.test.Test
import kotlin.test.assertEquals
import kotlin.test.assertTrue


class TooltipConfigTest {

    private val data = mapOf(
        "displ" to listOf(1.6),
        "hwy" to listOf(160.0),
        "cty" to listOf(15.0),
        "year" to listOf(1998),
        "class" to listOf("suv"),
        "origin" to listOf("US"),
        "model name" to listOf("dodge")
    )
    private val mapping = mapOf(
        Aes.X.name to "displ",
        Aes.Y.name to "hwy",
        Aes.COLOR.name to "cty",
        Aes.SHAPE.name to "class"
    )

    @Test
    fun defaultTooltips() {
        val geomLayer = buildPointLayer(data, mapping, tooltips = null)

        val expectedLines = listOf(
            "cty: 15.00"
        )
        val lines = getGeneralTooltipStrings(geomLayer)
        assertTooltipStrings(expectedLines, lines)

        val axisTooltips = getAxisTooltips(geomLayer)
        assertEquals(2, axisTooltips.size, "Wrong number of axis tooltips")
    }

    @Test
    fun hideTooltips() {
        val geomLayer = buildPointLayer(data, mapping, tooltips = "none")

        val lines = getGeneralTooltipStrings(geomLayer)
        assertTooltipStrings(emptyList(), lines)

        val axisTooltips = getAxisTooltips(geomLayer)
        assertEquals(0, axisTooltips.size, "Wrong number of axis tooltips")
    }

    @Test
    fun useNamesToConfigTooltipLines() {
        val myData = data + mapOf(
            "shape" to listOf("shape"),
            "foo^" to listOf("foo"),
            "^bar" to listOf("bar"),
            "foo^bar" to listOf("foobar"),
            "foo@" to listOf("foo with @"),
            "@bar" to listOf("bar with @"),
            "foo@bar" to listOf("foobar with @")
        )
        val tooltipConfig = mapOf(
            TOOLTIP_LINES to listOf(
                "^shape",           // aes
                "@shape",            // variable with name that match to the name of aes
                "\\^shape",         // '^' is part of the string (it's not the name) => string is "^shape"
                "\\@shape",          // '@' is part of the string (it's not the name) => string is "@shape"
                "@{model name}",     // space in the name
                "@foo^",             // with '^' at the end
                "@^bar",            // with '^' at the beginning
                "@foo^bar",         // with '^' at the middle
                "@foo@",             // with '@' at the end
                "@@bar",             // with '@' at the beginning
                "@foo@bar",          // with '@' at the middle
                "@foo^\\^",          // the second '^' is part of the result string
                "(@foo^)",          // with brackets as part of the result string
                "^shape, ^shape"   // result string comma separated
            )
        )
        val geomLayer = buildPointLayer(myData, mapping, tooltips = tooltipConfig)

        val expectedLines = listOf(
            "suv",
            "shape",
            "^shape",
            "@shape",
            "dodge",
            "foo",
            "bar",
            "foobar",
            "foo with @",
            "bar with @",
            "foobar with @",
            "foo^",
            "(foo)",
            "suv, suv"
        )
        val lines = getGeneralTooltipStrings(geomLayer)
        assertTooltipStrings(expectedLines, lines)
    }

    @Test
    fun changeFormatForTheDefault() {
        val tooltipConfig = mapOf(
            TOOLTIP_FORMATS to listOf(
                mapOf(
                    FIELD to "^color",
                    FORMAT to ".4f"         // number format
                )
            )
        )
        val geomLayer = buildPointLayer(data, mapping, tooltips = tooltipConfig)

        val expectedLines = listOf(
            "cty: 15.0000"
        )
        val lines = getGeneralTooltipStrings(geomLayer)
        assertTooltipStrings(expectedLines, lines)
    }

    @Test
    fun changeFormatForTheAes() {
        val mappingWithColor = mapOf(
            Aes.X.name to "displ",
            Aes.Y.name to "hwy",
            Aes.COLOR.name to "year"
        )

        // default
        val defaultGeomLayer = buildPointLayer(data, mappingWithColor, tooltips = null)
        assertTooltipStrings(
            listOf(
                "year: 1,998.00"
            ),
            getGeneralTooltipStrings(defaultGeomLayer)
        )

        // redefine format for the 'color' aes
        val geomLayerWithAesInTooltip = buildPointLayer(
            data, mappingWithColor, tooltips = mapOf(
                TOOLTIP_FORMATS to listOf(
                    mapOf(
                        FIELD to "^color",
                        FORMAT to "{d}"
                    )
                )
            )
        )
        assertTooltipStrings(
            listOf("year: 1998"),
            getGeneralTooltipStrings(geomLayerWithAesInTooltip)
        )

        // redefine format for the 'year' variable
        val geomLayerWithVarInTooltip = buildPointLayer(
            data, mappingWithColor, tooltips = mapOf(
                TOOLTIP_LINES to listOf("@|@year"),
                TOOLTIP_FORMATS to listOf(
                    mapOf(
                        FIELD to "year",
                        FORMAT to "{d}"
                    )
                )
            )
        )
        assertTooltipStrings(
            listOf("year: 1998"),
            getGeneralTooltipStrings(geomLayerWithVarInTooltip)
        )
    }

    @Test
    fun configLabels() {
        val tooltipConfig = mapOf(
            TOOLTIP_LINES to listOf(
                "@{model name}",             // no label
                "|@{model name}",            // empty label
                "@|@{model name}",           // default = the variable name
                "the model|@{model name}"    // specified
            )
        )
        val geomLayer = buildPointLayer(data, mapping, tooltips = tooltipConfig)

        val expectedLines = listOf(
            Line(null, "dodge"),
            Line("", "dodge"),
            Line("model name", "dodge"),
            Line("the model", "dodge")
        )
        assertTooltipLines(expectedLines, getGeneralTooltipLines(geomLayer))
    }

    @Test
    fun userComplicatedTooltipLines() {
        val tooltipConfig = mapOf(
            TOOLTIP_LINES to listOf(
                "mpg data set info",             // static text
                "^color (mpg)",                 // formatted
                "@{model name} car (@origin)",   // multiple sources in the line
                "x/y|^x x ^y"                  // specify label
            ),
            TOOLTIP_FORMATS to listOf(          //define formats
                mapOf(FIELD to "^color", FORMAT to ".1f"),
                mapOf(FIELD to "^x", FORMAT to ".3f"),
                mapOf(FIELD to "^y", FORMAT to ".1f")
            )
        )
        val geomLayer = buildPointLayer(data, mapping, tooltips = tooltipConfig)

        val expectedLines = listOf(
            "mpg data set info",
            "15.0 (mpg)",
            "dodge car (US)",
            "x/y: 1.600 x 160.0"
        )
        val lines = getGeneralTooltipStrings(geomLayer)
        assertTooltipStrings(expectedLines, lines)
    }

    // Outliers
    private val boxPlotData = mapOf(
        "x" to List(6) { 'A' },
        "y" to listOf(4.2, 11.5, 7.3, 5.8, 6.4, 10.0)
    )

    @Test
    fun defaultOutlierTooltips() {
        val geomLayer = buildGeomLayer(
            geom = "boxplot",
            data = boxPlotData,
            mapping = mapOf(
                Aes.X.name to "x",
                Aes.Y.name to "y"
            ),
            tooltips = null
        )
        val expectedLines = mapOf(
            Aes.YMAX to "y max: 11.50",
            Aes.UPPER to "upper: 8.65",
            Aes.MIDDLE to "middle: 6.85",
            Aes.LOWER to "lower: 6.10",
            Aes.YMIN to "y min: 4.20"
        )
        val lines = getOutlierLines(geomLayer)

        assertEquals(expectedLines.size, lines.size, "Wrong number of outlier tooltips")
        for (aes in lines.keys) {
            assertEquals(expectedLines[aes], lines[aes], "Wrong line for ${aes.name} in the outliers")
        }
    }

    @Test
    fun configOutlierTooltips() {
        val tooltipConfig = mapOf(
            TOOLTIP_LINES to listOf(
                "lower/upper|^lower, ^upper"
            ),
            TOOLTIP_FORMATS to listOf(
                mapOf(
                    FIELD to "^Y",
                    FORMAT to ".1f"
                ),       // all positionals
                mapOf(FIELD to "^middle", FORMAT to ".3f"),    // number format
                mapOf(FIELD to "^ymax", FORMAT to "{.1f}")     // line pattern
            )
        )

        val geomLayer = buildGeomLayer(
            geom = "boxplot",
            data = boxPlotData,
            mapping = mapOf(
                Aes.X.name to "x",
                Aes.Y.name to "y"
            ),
            tooltips = tooltipConfig
        )

        // upper, lower will be in the general tooltip and will be removed from outliers
        val expectedLines = mapOf(
            Aes.YMAX to "11.5",
            Aes.MIDDLE to "middle: 6.850",
            Aes.YMIN to "y min: 4.2"
        )
        val generalExpectedLine = "lower/upper: 6.1, 8.7"

        val outlierLines = getOutlierLines(geomLayer)
        assertEquals(expectedLines.size, outlierLines.size, "Wrong number of outlier tooltips")
        for (aes in outlierLines.keys) {
            assertEquals(expectedLines[aes], outlierLines[aes], "Wrong line for ${aes.name} in the outliers")
        }

        val generalLines = getGeneralTooltipStrings(geomLayer)
        assertTooltipStrings(listOf(generalExpectedLine), generalLines)
    }

    @Test
    fun `numeric format for non-numeric value will be ignored`() {
        val tooltipConfig = mapOf(
            TOOLTIP_LINES to listOf(
                "class is @class"
            ),
            TOOLTIP_FORMATS to listOf(
                mapOf(
                    FIELD to "class",
                    FORMAT to ".2f"
                )
            )
        )
        val geomLayer = buildPointLayer(data, mapping, tooltips = tooltipConfig)
        val expectedLines = listOf(
            "class is suv"
        )
        assertTooltipStrings(expectedLines, getGeneralTooltipStrings(geomLayer))
    }

    @Test
    fun `geom_text by default should not show tooltip`() {
        val geomTextLayer = buildGeomLayer(
            geom = "text",
            data = mapOf("label" to listOf("my text")),
            mapping = mapOf(Aes.LABEL.name to "label"),
            tooltips = null
        )
        assertTooltipStrings(
            expected = emptyList(),
            actual = getGeneralTooltipStrings(geomTextLayer)
        )
    }

    @Test
    fun `geom_text should support tooltips configuration`() {
        val geomTextLayer = buildGeomLayer(
            geom = "text",
            data = mapOf("label" to listOf("my text")),
            mapping = mapOf(Aes.LABEL.name to "label"),
            tooltips = mapOf(
                TOOLTIP_LINES to listOf("^label")
            )
        )
        assertTooltipStrings(
            expected = listOf("my text"),
            actual = getGeneralTooltipStrings(geomTextLayer)
        )
    }

    @Test
    fun `geom_text by default should not show axis tooltips`() {
        val geomTextLayer = buildGeomLayer(
            geom = "text",
            data = mapOf(
                "x" to listOf(1.0),
                "y" to listOf(1.0),
                "label" to listOf("my text")
            ),
            mapping = mapOf(
                Aes.X.name to "x",
                Aes.Y.name to "y",
                Aes.LABEL.name to "label"
            ),
            tooltips = null
        )
        assertTooltipStrings(
            expected = emptyList(),
            actual = getGeneralTooltipStrings(geomTextLayer)
        )
        val axisTooltips = getAxisTooltips(geomTextLayer)
        assertEquals(0, axisTooltips.size, "Wrong number of axis tooltips")
    }

    @Test
    fun `geom_text should add axis tooltips if tooltip lines are defined`() {
        val geomTextLayer = buildGeomLayer(
            geom = "text",
            data = mapOf(
                "x" to listOf(1.0),
                "y" to listOf(1.0),
                "label" to listOf("my text")
            ),
            mapping = mapOf(
                Aes.X.name to "x",
                Aes.Y.name to "y",
                Aes.LABEL.name to "label"
            ),
            tooltips = mapOf(
                TOOLTIP_LINES to listOf("^label")
            )
        )
        assertTooltipStrings(
            expected = listOf("my text"),
            actual = getGeneralTooltipStrings(geomTextLayer)
        )
        val axisTooltips = getAxisTooltips(geomTextLayer)
        assertEquals(2, axisTooltips.size, "Wrong number of axis tooltips")
    }

    @Test
    fun `wrong tooltip format (no arguments)`() {
        assertFailTooltipSpec(
            tooltipConfig = mapOf(TOOLTIP_FORMATS to listOf(emptyMap<String, String>())),
            expectedMessage = "Invalid 'format' arguments: 'field' and 'format' are expected"
        )
    }

    @Test
    fun `wrong tooltip format (list instead of map)`() {
        assertFailTooltipSpec(
            tooltipConfig = mapOf(
                TOOLTIP_FORMATS to listOf(
                    listOf(
                        FIELD to "^color",
                        FORMAT to ".2f"
                    )
                )
            ),
            expectedMessage = "Wrong tooltip 'format' arguments"
        )
    }

    @Test
    fun `wrong tooltip format (wrong number of arguments)`() {
        assertFailTooltipSpec(
            tooltipConfig = mapOf(
                TOOLTIP_FORMATS to listOf(
                    mapOf(
                        FIELD to "^color",
                        FORMAT to "{.2f} {.2f}"
                    )
                )
            ),
            expectedMessage = "Wrong number of arguments in pattern '{.2f} {.2f}' to format 'color'. Expected 1 argument instead of 2"
        )
    }

    private fun assertFailTooltipSpec(
        tooltipConfig: Any?,
        expectedMessage: String
    ) {
        val plotOpts = mutableMapOf(
            DATA to data,
            MAPPING to mapping,
            LAYERS to listOf(
                mapOf(
                    GEOM to "point",
                    TOOLTIPS to tooltipConfig
                )
            )
        )
        val plotSpec = ServerSideTestUtil.serverTransformWithoutEncoding(plotOpts.toMutableMap())

        assertTrue(PlotConfig.isFailure(plotSpec))
        assertEquals(expectedMessage, PlotConfig.getErrorMessage(plotSpec))
    }

    @Test
    fun `tooltip with strings similar to number format`() {
        val tooltipConfig = mapOf(
            TOOLTIP_LINES to listOf(
                "^x",   // aes x
                "x",    // static text "x"
                "\$x",  // static text "$x"
                ".1f"   // static text ".1f"
            )
        )
        val geomLayer = buildPointLayer(data, mapping, tooltips = tooltipConfig)
        val expectedLines = listOf(
            "1.60",
            "x",
            "\$x",
            ".1f"
        )
        val lines = getGeneralTooltipStrings(geomLayer)
        assertTooltipStrings(expectedLines, lines)
    }

    @Test
    fun `use the 'group' in tooltips`() {
        val geomLayer = buildPointLayer(
            data = mapOf(
                "x" to listOf(1),
                "y" to listOf(1),
                "id" to listOf("a")
            ),
            mapping = mapOf(
                Aes.X.name to "x",
                Aes.Y.name to "y",
                "group" to "id"
            ),
            tooltips = mapOf(
                TOOLTIP_LINES to listOf("^group")
            )
        )
        assertTooltipStrings(
            expected = listOf("a"),
            actual = getGeneralTooltipStrings(geomLayer)
        )
    }

    @Test
    fun `specified tooltip format for variable should be applied to the aes`() {
        val tooltipConfig = mapOf(
            TOOLTIP_FORMATS to listOf(
                mapOf(
                    FIELD to "cty",
                    FORMAT to "{.1f} (mpg)"
                )
            )
        )
<<<<<<< HEAD
        val geomLayer = buildGeomPointLayer(data, mapping, tooltips = tooltipConfig)
=======
        val geomLayer = buildPointLayer(data, mapping, tooltips = tooltipConfig)
        val expectedLines = listOf(
            "model name: dodge",
            "class: suv",
            "displ: 1.6",
            "hwy: 160.0",
            "origin: US"
>>>>>>> d544b335

        val expectedLines = listOf(
            "cty: 15.0 (mpg)"
        )
        val lines = getGeneralTooltipStrings(geomLayer)
        assertTooltipStrings(expectedLines, lines)
    }

    // Variable list tests

    @Test
    fun `variable list to place in a tooltip`() {
        val tooltipConfig = mapOf(
            TOOLTIP_VARIABLES to listOf(
                "model name",
                "class",
                "origin"
            )
        )
        val geomLayer = buildPointLayer(data, mapping, tooltips = tooltipConfig)
        val expectedLines = listOf(
            "model name: dodge",
            "class: suv",
            "origin: US"
        )
        val lines = getGeneralTooltipStrings(geomLayer)
        assertTooltipStrings(expectedLines, lines)
    }

    @Test
    fun `tooltip lines should be formed by variable list and line functions`() {
        val tooltipConfig = mapOf(
            TOOLTIP_VARIABLES to listOf(
                "model name",
                "class"
            ),
            TOOLTIP_LINES to listOf(
                "@|@origin"
            )
        )
        val geomLayer = buildPointLayer(data, mapping, tooltips = tooltipConfig)
        val expectedLines = listOf(
            "model name: dodge",
            "class: suv",
            "origin: US"
        )
        val lines = getGeneralTooltipStrings(geomLayer)
        assertTooltipStrings(expectedLines, lines)
    }

    @Test
    fun `variable from the list without specified format() should use aes formatting - default or specified`() {
        run {
            // use default aes formatting

            val tooltipConfig = mapOf(
                TOOLTIP_VARIABLES to listOf(
                    "cty"
                )
            )
            val geomLayer = buildGeomPointLayer(data, mapping, tooltips = tooltipConfig)
            val expectedLines = listOf(
                "cty: 15.00"
            )
            val lines = getGeneralTooltipStrings(geomLayer)
            assertTooltipStrings(expectedLines, lines)
        }
        run {
            // use specified aes formatting

            val tooltipConfig = mapOf(
                TOOLTIP_VARIABLES to listOf(
                    "cty"
                ),
                TOOLTIP_FORMATS to listOf(
                    mapOf(
                        FIELD to "^color",
                        FORMAT to ".4f"
                    )
                )
            )
            val geomLayer = buildGeomPointLayer(data, mapping, tooltips = tooltipConfig)
            val expectedLines = listOf(
                "cty: 15.0000"
            )
            val lines = getGeneralTooltipStrings(geomLayer)
            assertTooltipStrings(expectedLines, lines)
        }
    }

    @Test
    fun `variable from the 'line' without specified format() should use aes formatting - default or specified`() {
        run {
            // use default aes formatting
            val tooltipConfig = mapOf(
                TOOLTIP_LINES to listOf(
                    "@cty"
                )
            )
            val geomLayer = buildGeomPointLayer(data, mapping, tooltips = tooltipConfig)
            val expectedLines = listOf(
                "15.00"
            )
            val lines = getGeneralTooltipStrings(geomLayer)
            assertTooltipStrings(expectedLines, lines)
        }
        run {
            // use specified aes formatting
            val tooltipConfig = mapOf(
                TOOLTIP_LINES to listOf(
                    "@cty"
                ),
                TOOLTIP_FORMATS to listOf(
                    mapOf(
                        FIELD to "^color",
                        FORMAT to ".4f"
                    )
                )
            )
            val geomLayer = buildGeomPointLayer(data, mapping, tooltips = tooltipConfig)
            val expectedLines = listOf(
                "15.0000"
            )
            val lines = getGeneralTooltipStrings(geomLayer)
            assertTooltipStrings(expectedLines, lines)
        }
    }

    @Test
    fun `variable should always choose own formatting if it's specified`() {
        run {
            // variable list
            val tooltipConfig = mapOf(
                TOOLTIP_VARIABLES to listOf(
                    "cty"
                ),
                TOOLTIP_FORMATS to listOf(
                    mapOf(
                        FIELD to "cty",
                        FORMAT to "{.1f} (var format)"
                    ),
                    mapOf(
                        FIELD to "^color",
                        FORMAT to "{.1f} (aes format)"
                    )
                )
            )
            val geomLayer = buildGeomPointLayer(data, mapping, tooltips = tooltipConfig)
            val expectedLines = listOf(
                "cty: 15.0 (var format)"
            )
            val lines = getGeneralTooltipStrings(geomLayer)
            assertTooltipStrings(expectedLines, lines)
        }
        run {
            // in line function
            val tooltipConfig = mapOf(
                TOOLTIP_LINES to listOf(
                    "@|@cty"
                ),
                TOOLTIP_FORMATS to listOf(
                    mapOf(
                        FIELD to "cty",
                        FORMAT to "{.1f} (var format)"
                    ),
                    mapOf(
                        FIELD to "^color",
                        FORMAT to "{.1f} (aes format)"
                    )
                )
            )
            val geomLayer = buildGeomPointLayer(data, mapping, tooltips = tooltipConfig)
            val expectedLines = listOf(
                "cty: 15.0 (var format)"
            )
            val lines = getGeneralTooltipStrings(geomLayer)
            assertTooltipStrings(expectedLines, lines)
        }
    }

    @Test
    fun `variable mapped to two aes will choose aes formatting - specified or first`() {
        val curMapping = mapOf(
            Aes.X.name to "displ",
            Aes.Y.name to "hwy",
            Aes.COLOR.name to "cty",
            Aes.SHAPE.name to "cty"
        )

        run {
            val tooltipConfig = mapOf(
                TOOLTIP_LINES to listOf(
                    "@|@cty"
                )
            )
            val geomLayer = buildGeomPointLayer(data, curMapping, tooltips = tooltipConfig)
            val expectedLines = listOf(
                "cty: 15.00"
            )
            val lines = getGeneralTooltipStrings(geomLayer)
            assertTooltipStrings(expectedLines, lines)
        }
        run {
            // use color formatting
            val tooltipConfig = mapOf(
                TOOLTIP_LINES to listOf(
                    "@|@cty"
                ),
                TOOLTIP_FORMATS to listOf(
                    mapOf(
                        FIELD to "^color",
                        FORMAT to "{.1f} (color format)"
                    )
                )
            )
            val geomLayer = buildGeomPointLayer(data, curMapping, tooltips = tooltipConfig)
            val expectedLines = listOf(
                "cty: 15.0 (color format)"
            )
            val lines = getGeneralTooltipStrings(geomLayer)
            assertTooltipStrings(expectedLines, lines)
        }
        run {
            // use shape formatting
            val tooltipConfig = mapOf(
                TOOLTIP_LINES to listOf(
                    "@|@cty"
                ),
                TOOLTIP_FORMATS to listOf(
                    mapOf(
                        FIELD to "^shape",
                        FORMAT to "{.1f} (shape format)"
                    )
                )
            )
            val geomLayer = buildGeomPointLayer(data, curMapping, tooltips = tooltipConfig)
            val expectedLines = listOf(
                "cty: 15.0 (shape format)"
            )
            val lines = getGeneralTooltipStrings(geomLayer)
            assertTooltipStrings(expectedLines, lines)
        }
        run {
            // should choose the first alphabetically
            val tooltipConfig = mapOf(
                TOOLTIP_LINES to listOf(
                    "@|@cty"
                ),
                TOOLTIP_FORMATS to listOf(
                    mapOf(
                        FIELD to "^color",
                        FORMAT to "{.1f} (color format)"
                    ),
                    mapOf(
                        FIELD to "^shape",
                        FORMAT to "{.1f} (shape format)"
                    )
                )
            )
            val geomLayer = buildGeomPointLayer(data, curMapping, tooltips = tooltipConfig)
            val expectedLines = listOf(
                "cty: 15.0 (color format)"
            )
            val lines = getGeneralTooltipStrings(geomLayer)
            assertTooltipStrings(expectedLines, lines)
        }
    }
    companion object {
        private fun getGeneralTooltipStrings(geomLayer: GeomLayer): List<String> {
            return getGeneralTooltipLines(geomLayer).map(Line::toString)
        }

        private fun getGeneralTooltipLines(geomLayer: GeomLayer): List<Line> {
            val dataPoints = geomLayer.contextualMapping.getDataPoints(index = 0)
            return dataPoints.filterNot(DataPoint::isOutlier).map { Line(it.label, it.value) }
        }

        private fun getAxisTooltips(geomLayer: GeomLayer): List<DataPoint> {
            val dataPoints = geomLayer.contextualMapping.getDataPoints(index = 0)
            return dataPoints.filter(DataPoint::isAxis)
        }

        private fun getOutlierLines(geomLayer: GeomLayer): Map<Aes<*>, String> {
            val dataPoints = geomLayer.contextualMapping.getDataPoints(index = 0)
            return dataPoints.filter { it.isOutlier && !it.isAxis }.associateBy({ it.aes!! }, { it.value })
        }

        private fun assertTooltipStrings(expected: List<String>, actual: List<String>) {
            assertEquals(expected.size, actual.size, "Wrong number of lines in the general tooltip")
            for (index in expected.indices) {
                assertEquals(expected[index], actual[index], "Wrong line #$index in the general tooltip")
            }
        }

        private fun assertTooltipLines(expectedLines: List<Line>, actualLines: List<Line>) {
            assertEquals(expectedLines.size, actualLines.size, "Wrong number of lines in the general tooltip")
            for (index in expectedLines.indices) {
                assertEquals(
                    expectedLines[index].label,
                    actualLines[index].label,
                    "Wrong label in line #$index in the general tooltip"
                )
                assertEquals(
                    expectedLines[index].value,
                    actualLines[index].value,
                    "Wrong value in line #$index in the general tooltip"
                )
            }
        }
    }
}<|MERGE_RESOLUTION|>--- conflicted
+++ resolved
@@ -527,17 +527,7 @@
                 )
             )
         )
-<<<<<<< HEAD
-        val geomLayer = buildGeomPointLayer(data, mapping, tooltips = tooltipConfig)
-=======
         val geomLayer = buildPointLayer(data, mapping, tooltips = tooltipConfig)
-        val expectedLines = listOf(
-            "model name: dodge",
-            "class: suv",
-            "displ: 1.6",
-            "hwy: 160.0",
-            "origin: US"
->>>>>>> d544b335
 
         val expectedLines = listOf(
             "cty: 15.0 (mpg)"
@@ -598,7 +588,7 @@
                     "cty"
                 )
             )
-            val geomLayer = buildGeomPointLayer(data, mapping, tooltips = tooltipConfig)
+            val geomLayer = buildPointLayer(data, mapping, tooltips = tooltipConfig)
             val expectedLines = listOf(
                 "cty: 15.00"
             )
@@ -619,7 +609,7 @@
                     )
                 )
             )
-            val geomLayer = buildGeomPointLayer(data, mapping, tooltips = tooltipConfig)
+            val geomLayer = buildPointLayer(data, mapping, tooltips = tooltipConfig)
             val expectedLines = listOf(
                 "cty: 15.0000"
             )
@@ -637,7 +627,7 @@
                     "@cty"
                 )
             )
-            val geomLayer = buildGeomPointLayer(data, mapping, tooltips = tooltipConfig)
+            val geomLayer = buildPointLayer(data, mapping, tooltips = tooltipConfig)
             val expectedLines = listOf(
                 "15.00"
             )
@@ -657,7 +647,7 @@
                     )
                 )
             )
-            val geomLayer = buildGeomPointLayer(data, mapping, tooltips = tooltipConfig)
+            val geomLayer = buildPointLayer(data, mapping, tooltips = tooltipConfig)
             val expectedLines = listOf(
                 "15.0000"
             )
@@ -685,7 +675,7 @@
                     )
                 )
             )
-            val geomLayer = buildGeomPointLayer(data, mapping, tooltips = tooltipConfig)
+            val geomLayer = buildPointLayer(data, mapping, tooltips = tooltipConfig)
             val expectedLines = listOf(
                 "cty: 15.0 (var format)"
             )
@@ -709,7 +699,7 @@
                     )
                 )
             )
-            val geomLayer = buildGeomPointLayer(data, mapping, tooltips = tooltipConfig)
+            val geomLayer = buildPointLayer(data, mapping, tooltips = tooltipConfig)
             val expectedLines = listOf(
                 "cty: 15.0 (var format)"
             )
@@ -733,7 +723,7 @@
                     "@|@cty"
                 )
             )
-            val geomLayer = buildGeomPointLayer(data, curMapping, tooltips = tooltipConfig)
+            val geomLayer = buildPointLayer(data, curMapping, tooltips = tooltipConfig)
             val expectedLines = listOf(
                 "cty: 15.00"
             )
@@ -753,7 +743,7 @@
                     )
                 )
             )
-            val geomLayer = buildGeomPointLayer(data, curMapping, tooltips = tooltipConfig)
+            val geomLayer = buildPointLayer(data, curMapping, tooltips = tooltipConfig)
             val expectedLines = listOf(
                 "cty: 15.0 (color format)"
             )
@@ -773,7 +763,7 @@
                     )
                 )
             )
-            val geomLayer = buildGeomPointLayer(data, curMapping, tooltips = tooltipConfig)
+            val geomLayer = buildPointLayer(data, curMapping, tooltips = tooltipConfig)
             val expectedLines = listOf(
                 "cty: 15.0 (shape format)"
             )
@@ -797,7 +787,7 @@
                     )
                 )
             )
-            val geomLayer = buildGeomPointLayer(data, curMapping, tooltips = tooltipConfig)
+            val geomLayer = buildPointLayer(data, curMapping, tooltips = tooltipConfig)
             val expectedLines = listOf(
                 "cty: 15.0 (color format)"
             )
@@ -805,6 +795,7 @@
             assertTooltipStrings(expectedLines, lines)
         }
     }
+
     companion object {
         private fun getGeneralTooltipStrings(geomLayer: GeomLayer): List<String> {
             return getGeneralTooltipLines(geomLayer).map(Line::toString)
