--- conflicted
+++ resolved
@@ -416,7 +416,6 @@
     }
 
     @Test
-<<<<<<< HEAD
     fun `color mapping to __geo_id__ with multikey and map_join to make colors unique`() {
         val fooQux = """{\"type\": \"Point\", \"coordinates\": [1.0, 2.0]}"""
         val barQux = """{\"type\": \"Point\", \"coordinates\": [3.0, 4.0]}"""
@@ -459,7 +458,9 @@
             .assertValues("lon", listOf(1.0, 3.0, 5.0))
             .assertValues("lat", listOf(2.0, 4.0, 6.0))
             .assertAes(Aes.COLOR, listOf(Color(102, 194, 165), Color(252, 141, 98), Color(141, 160, 203)))
-=======
+    }
+
+    @Test
     fun `should not trigger when positional mapping exist`() {
         singleGeomLayer("""
             |{
@@ -489,7 +490,6 @@
             |""".trimMargin()
         )
             .assertBinding(Aes.X, "price") // was not rebind to gdf
->>>>>>> 5e627f24
     }
 
     private fun GeomLayer.assertBinding(aes: Aes<*>, variable: String): GeomLayer {
