--- conflicted
+++ resolved
@@ -3,17 +3,8 @@
  * Use of this source code is governed by the MIT license that can be found in the LICENSE file.
  */
 
-<<<<<<< HEAD
 apply plugin: "org.jetbrains.kotlin.multiplatform"
 apply plugin: "org.jetbrains.gradle.plugin.idea-ext"
-
-repositories {
-    mavenCentral()
-=======
-plugins {
-    id 'kotlin-multiplatform'
-    id 'org.jetbrains.gradle.plugin.idea-ext'
-}
 
 rootProject.ext {
     batikGroupId = "org.apache.xmlgraphics"
@@ -33,7 +24,6 @@
             "batik-util",
             "batik-xml"
     ]
->>>>>>> ba31b111
 }
 
 kotlin {
