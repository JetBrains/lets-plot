--- conflicted
+++ resolved
@@ -72,11 +72,7 @@
    "metadata": {},
    "outputs": [],
    "source": [
-<<<<<<< HEAD
-    "# No tooltips with builder style config\n",
-=======
     "# No tooltips\n",
->>>>>>> 11d3dcec
     "p1 = ggplot(mpg, aes(x='displ', y='hwy')) \\\n",
     "   + geom_point(aes(color='cty', shape='drv'), size=5, tooltips=\"none\")\n",
     "p1"
