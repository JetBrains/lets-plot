/*
 * Copyright (c) 2023. JetBrains s.r.o.
 * Use of this source code is governed by the MIT license that can be found in the LICENSE file.
 */

package org.jetbrains.letsPlot.core.plot.base.geom

import org.jetbrains.letsPlot.commons.geometry.DoubleVector
import org.jetbrains.letsPlot.core.plot.base.*
import org.jetbrains.letsPlot.core.plot.base.geom.util.ArrowSpec
import org.jetbrains.letsPlot.core.plot.base.geom.util.GeomHelper
import org.jetbrains.letsPlot.core.plot.base.geom.util.GeomHelper.Companion.decorate
import org.jetbrains.letsPlot.core.plot.base.geom.util.HintColorUtil
import org.jetbrains.letsPlot.core.plot.base.tooltip.GeomTargetCollector
import org.jetbrains.letsPlot.core.plot.base.render.LegendKeyElementFactory
import org.jetbrains.letsPlot.core.plot.base.render.SvgRoot
import org.jetbrains.letsPlot.core.commons.data.SeriesUtil

class SegmentGeom : GeomBase() {

    var arrowSpec: ArrowSpec? = null
    var animation: Any? = null
    var flat: Boolean = false
    var geodesic: Boolean = false

    override val legendKeyElementFactory: LegendKeyElementFactory
        get() = HLineGeom.LEGEND_KEY_ELEMENT_FACTORY

    override fun buildIntern(
        root: SvgRoot,
        aesthetics: Aesthetics,
        pos: PositionAdjustment,
        coord: CoordinateSystem,
        ctx: GeomContext
    ) {
        val targetCollector = getGeomTargetCollector(ctx)
        val helper = GeomHelper(pos, coord, ctx)
            .createSvgElementHelper()
        helper.setStrokeAlphaEnabled(true)

        val colorsByDataPoint = HintColorUtil.createColorMarkerMapper(GeomKind.SEGMENT, ctx)

        for (p in aesthetics.dataPoints()) {
            if (SeriesUtil.allFinite(p.x(), p.y(), p.xend(), p.yend())) {
                val start = DoubleVector(p.x()!!, p.y()!!)
                val end = DoubleVector(p.xend()!!, p.yend()!!)
                val line = helper.createLine(start, end, p) ?: continue
                root.add(line)

                val clientStart = DoubleVector(line.x1().get()!!, line.y1().get()!!)
                val clientEnd = DoubleVector(line.x2().get()!!, line.y2().get()!!)
                targetCollector.addPath(
                    listOf(clientStart, clientEnd),
                    { p.index() },
                    GeomTargetCollector.TooltipParams(
                        markerColors = colorsByDataPoint(p)
                    )
                )

                arrowSpec?.let { arrowSpec ->
<<<<<<< HEAD
                    val clientStart = DoubleVector(line.x1().get()!!, line.y1().get()!!)
                    val clientEnd = DoubleVector(line.x2().get()!!, line.y2().get()!!)
                    if (arrowSpec.isOnLastEnd) {
                        ArrowSpec.createArrow(
                            p,
                            clientStart,
                            clientEnd,
                            arrowSpec
                        )?.let(root::add)
                    }
                    if (arrowSpec.isOnFirstEnd) {
                        ArrowSpec.createArrow(
                            p,
                            start = clientEnd,
                            end = clientStart,
                            arrowSpec
                        )?.let(root::add)
=======
                    val abscissa = clientEnd.x - clientStart.x
                    val ordinate = clientEnd.y - clientStart.y
                    if (abscissa != 0.0 || ordinate != 0.0) {
                        // Compute the angle that the vector defined by this segment makes with the
                        // X-axis (radians)
                        val polarAngle = atan2(ordinate, abscissa)

                        val arrowAes = arrowSpec.toArrowAes(p)
                        if (arrowSpec.isOnLastEnd) {
                            val arrow = arrowSpec.createElement(polarAngle, clientEnd.x, clientEnd.y)
                            decorate(arrow, arrowAes, applyAlphaToAll = true)
                            root.add(arrow)
                        }
                        if (arrowSpec.isOnFirstEnd) {
                            val arrow = arrowSpec.createElement(polarAngle + PI, clientStart.x, clientStart.y)
                            decorate(arrow, arrowAes, applyAlphaToAll = true)
                            root.add(arrow)
                        }
>>>>>>> 01a8879b
                    }
                }
            }
        }
    }

    companion object {
        const val HANDLES_GROUPS = false
    }
}<|MERGE_RESOLUTION|>--- conflicted
+++ resolved
@@ -15,6 +15,8 @@
 import org.jetbrains.letsPlot.core.plot.base.render.LegendKeyElementFactory
 import org.jetbrains.letsPlot.core.plot.base.render.SvgRoot
 import org.jetbrains.letsPlot.core.commons.data.SeriesUtil
+import kotlin.math.PI
+import kotlin.math.atan2
 
 class SegmentGeom : GeomBase() {
 
@@ -58,25 +60,6 @@
                 )
 
                 arrowSpec?.let { arrowSpec ->
-<<<<<<< HEAD
-                    val clientStart = DoubleVector(line.x1().get()!!, line.y1().get()!!)
-                    val clientEnd = DoubleVector(line.x2().get()!!, line.y2().get()!!)
-                    if (arrowSpec.isOnLastEnd) {
-                        ArrowSpec.createArrow(
-                            p,
-                            clientStart,
-                            clientEnd,
-                            arrowSpec
-                        )?.let(root::add)
-                    }
-                    if (arrowSpec.isOnFirstEnd) {
-                        ArrowSpec.createArrow(
-                            p,
-                            start = clientEnd,
-                            end = clientStart,
-                            arrowSpec
-                        )?.let(root::add)
-=======
                     val abscissa = clientEnd.x - clientStart.x
                     val ordinate = clientEnd.y - clientStart.y
                     if (abscissa != 0.0 || ordinate != 0.0) {
@@ -95,7 +78,6 @@
                             decorate(arrow, arrowAes, applyAlphaToAll = true)
                             root.add(arrow)
                         }
->>>>>>> 01a8879b
                     }
                 }
             }
