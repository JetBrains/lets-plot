--- conflicted
+++ resolved
@@ -31,7 +31,7 @@
     }
 
     override fun labelFormatter(domain: DoubleSpan, targetCount: Int): (Any) -> String {
-        return formatter ?: defaultFormatter(domain, recalculateBreaksCount(targetCount, domain, transform))
+        return formatter ?: defaultFormatter(domain, targetCount)
     }
 
     override fun defaultFormatter(domain: DoubleSpan, targetCount: Int): (Any) -> String {
@@ -59,13 +59,8 @@
                 is Log10Transform,
                 is SymlogTransform -> {
                     val transformedDomain = ScaleUtil.applyTransform(domain, transform)
-<<<<<<< HEAD
-                    val recalculatedBreaksCount = (floor(transformedDomain.upperEnd) - ceil(transformedDomain.lowerEnd)).roundToInt()
-                    if (recalculatedBreaksCount >= MIN_BREAKS_COUNT) {
-=======
                     val recalculatedBreaksCount = (floor(transformedDomain.upperEnd) - ceil(transformedDomain.lowerEnd)).roundToInt() + 1
                     if (recalculatedBreaksCount in MIN_BREAKS_COUNT..breaksCount) {
->>>>>>> ce4d5c98
                         recalculatedBreaksCount
                     } else {
                         breaksCount
