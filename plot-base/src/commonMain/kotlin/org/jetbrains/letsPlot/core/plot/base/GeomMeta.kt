--- conflicted
+++ resolved
@@ -363,7 +363,6 @@
                 Aes.FLOW
             )
 
-<<<<<<< HEAD
             GeomKind.CURVE -> listOf(
                 Aes.X, Aes.Y,
                 Aes.XEND, Aes.YEND,
@@ -371,7 +370,8 @@
                 Aes.LINETYPE,
                 Aes.COLOR,
                 Aes.ALPHA
-=======
+            )
+
             GeomKind.SPOKE -> listOf(
                 Aes.X, Aes.Y,
                 Aes.ANGLE, Aes.RADIUS,
@@ -379,7 +379,6 @@
                 Aes.LINETYPE,
                 Aes.COLOR,
                 Aes.ALPHA,
->>>>>>> 01a8879b
             )
 
             GeomKind.TEXT -> listOf(
