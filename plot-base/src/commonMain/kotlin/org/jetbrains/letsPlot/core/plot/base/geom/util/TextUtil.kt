--- conflicted
+++ resolved
@@ -135,40 +135,6 @@
 
     fun lineheight(p: DataPointAesthetics, scale: Double) = p.lineheight()!! * fontSize(p, scale)
 
-<<<<<<< HEAD
-    fun decorate(label: TextLabel, p: DataPointAesthetics, scale: Double = 1.0, applyAlpha: Boolean = true) {
-        label.textColor().set(p.color())
-        if (applyAlpha) {
-            label.textOpacity().set(p.alpha())
-        }
-        label.setFontSize(fontSize(p, scale))
-
-        // family
-        label.setFontFamily(fontFamily(p))
-
-        // fontface
-        // ignore 'plain' / 'normal' as it is default values
-        with(FontFace.fromString(p.fontface())) {
-            if (bold) label.setFontWeight("bold")
-            if (italic) label.setFontStyle("italic")
-        }
-
-        // text justification
-        val hAnchor = hAnchor(p.hjust())
-        val vAnchor = vAnchor(p.vjust())
-
-        if (hAnchor !== Text.HorizontalAnchor.LEFT) {  // 'left' is default
-            label.setHorizontalAnchor(hAnchor)
-        }
-        if (vAnchor !== Text.VerticalAnchor.BOTTOM) {  // 'bottom' is default
-            label.setVerticalAnchor(vAnchor)
-        }
-
-        label.rotate(angle(p))
-    }
-
-=======
->>>>>>> 8f8361e2
     fun decorate(label: Label, p: DataPointAesthetics, scale: Double = 1.0, applyAlpha: Boolean = true) {
         val color = p.color()!!
         label.textColor().set(color)
