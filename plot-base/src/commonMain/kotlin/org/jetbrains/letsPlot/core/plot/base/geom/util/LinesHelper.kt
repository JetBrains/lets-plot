--- conflicted
+++ resolved
@@ -170,11 +170,7 @@
         dataPoints: Iterable<DataPointAesthetics>,
         toStrip: (DataPointAesthetics) -> DoubleRectangle?,
         isLinear: Boolean,
-<<<<<<< HEAD
-        handler: (DataPointAesthetics, LinePath, List<DoubleVector>) -> Unit
-=======
         handler: (LinePath) -> Unit
->>>>>>> 8d99b0d6
     ) {
         dataPoints.mapNotNull { p ->
             toStrip(p)?.let { stripRect ->
@@ -193,18 +189,11 @@
                         ) { toClient(it, p) }
                     }
                 }.let { clientVertices ->
-<<<<<<< HEAD
-                    val linePath = LinePath.polygon(clientVertices).also { path ->
-                        decorateFillingPart(path, p)
-                    }
-                    handler(p, linePath, clientVertices)
-=======
                     LinePath.polygon(clientVertices).also { linePath ->
                         decorateFillingPart(linePath, p)
                     }.let { linePath ->
                         handler(linePath)
                     }
->>>>>>> 8d99b0d6
                 }
             }
         }
