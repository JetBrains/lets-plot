/*
 * Copyright (c) 2023. JetBrains s.r.o.
 * Use of this source code is governed by the MIT license that can be found in the LICENSE file.
 */

package org.jetbrains.letsPlot.core.plot.base.geom.util

import org.jetbrains.letsPlot.commons.values.Color
import org.jetbrains.letsPlot.core.plot.base.*
import org.jetbrains.letsPlot.core.plot.base.GeomKind.*
import org.jetbrains.letsPlot.core.plot.base.aes.AesInitValue
import org.jetbrains.letsPlot.core.plot.base.aes.AestheticsUtil
import org.jetbrains.letsPlot.core.plot.base.render.point.NamedShape
import org.jetbrains.letsPlot.core.plot.base.render.point.TinyPointShape

object HintColorUtil {
    fun colorWithAlpha(p: DataPointAesthetics): Color {
        return applyAlpha(
            p.color()!!,
            p.alpha()!!
        )
    }

    fun fillWithAlpha(p: DataPointAesthetics): Color {
        return applyAlpha(
            p.fill()!!,
            p.alpha()!!
        )
    }

    fun applyAlpha(color: Color, alpha: Double): Color {
        val intAlpha = (255 * alpha).toInt()
        return if (alpha != AesInitValue.DEFAULT_ALPHA) {
            color.changeAlpha(intAlpha)
        } else {
            color
        }
    }

    fun createColorMarkerMapper(
        geomKind: GeomKind?,
        ctx: GeomContext,
    ): (DataPointAesthetics) -> List<Color> {
        return createColorMarkerMapper(
            geomKind,
            isMappedFill = { p: DataPointAesthetics -> ctx.isMappedAes(p.fillAes) },
            isMappedColor = { p: DataPointAesthetics -> ctx.isMappedAes(p.colorAes) }
        )
    }

    private fun pointFillMapper(p:DataPointAesthetics): Color =
        when (val shape = p.shape()) {
            is NamedShape -> applyAlpha(
                AestheticsUtil.fill(shape.isFilled, shape.isSolid, p),
                p.alpha()!!
            )
            TinyPointShape -> p.color()!!
            else -> Color.TRANSPARENT
        }

    private fun pointStrokeMapper(p:DataPointAesthetics): Color {
        return when(val shape = p.shape()) {
            is NamedShape -> {
                when {
                    shape.isSolid -> Color.TRANSPARENT
                    shape.isFilled -> p.color()!!
                    else -> colorWithAlpha(p)
                }
            }
            TinyPointShape -> p.color()!!
            else ->  Color.TRANSPARENT
        }
    }

    fun createColorMarkerMapper(
        geomKind: GeomKind?,
        isMappedFill: (DataPointAesthetics) -> Boolean,
        isMappedColor: (DataPointAesthetics) -> Boolean
    ): (DataPointAesthetics) -> List<Color> {
        val fillColorGetter: (DataPointAesthetics) -> Color? = when (geomKind) {
            POINT -> this::pointFillMapper
            else -> this::fillWithAlpha
        }.let { fillSelector -> { p: DataPointAesthetics ->
            fillSelector(p).takeIf { it.alpha > 0 } }
        }

        val strokeColorGetter: (DataPointAesthetics) -> Color? = when (geomKind) {
            ERROR_BAR, H_LINE, V_LINE, LINE_RANGE, PATH, POINT_RANGE, TEXT, TILE -> HintColorUtil::colorWithAlpha
            POINT -> this::pointStrokeMapper
            else -> DataPointAesthetics::color // border always ignores alpha
        }.let { colorSelector -> { p: DataPointAesthetics ->
            colorSelector(p)?.takeIf { it.alpha > 0 && p.size() != 0.0 } }
        }

        return { p: DataPointAesthetics ->
            when (geomKind) {
                null -> listOf(
                    // should be mapped and visible
                    fillColorGetter(p).takeIf { isMappedFill(p) },
                    strokeColorGetter(p).takeIf { isMappedColor(p) },
                )

<<<<<<< HEAD
                PATH, CONTOUR, DENSITY2D, FREQPOLY, LINE, STEP, H_LINE, V_LINE, SEGMENT, CURVE, SMOOTH ->
=======
                PATH, CONTOUR, DENSITY2D, FREQPOLY, LINE, STEP, H_LINE, V_LINE, SEGMENT, SPOKE, SMOOTH ->
>>>>>>> 01a8879b
                    listOf(strokeColorGetter(p)) // show even without mapping (usecase - layers with const color)

                DENSITY -> when {
                    !isMappedFill(p) -> listOf(strokeColorGetter(p))
                    else -> listOf(
                        // should be mapped and visible
                        fillColorGetter(p).takeIf { isMappedFill(p) },
                        strokeColorGetter(p).takeIf { isMappedColor(p) },
                    )
                }

                POINT -> {
                    // For solid points: Color is used as fill
                    val shape = p.shape()!!
                    val isMapped = if (shape is NamedShape && shape.isSolid) isMappedColor else isMappedFill
                    listOf(
                        fillColorGetter(p).takeIf { isMapped(p) },
                        strokeColorGetter(p).takeIf { isMappedColor(p) },
                    )
                }

                else -> {
                    val renderedAes = GeomMeta.renders(geomKind, p.colorAes, p.fillAes)
                    listOf(
                        fillColorGetter(p).takeIf { isMappedFill(p) && p.fillAes in renderedAes },
                        strokeColorGetter(p).takeIf { isMappedColor(p) && p.colorAes in renderedAes }
                    )
                }
            }
                .filterNotNull()

        }
    }
}<|MERGE_RESOLUTION|>--- conflicted
+++ resolved
@@ -100,11 +100,7 @@
                     strokeColorGetter(p).takeIf { isMappedColor(p) },
                 )
 
-<<<<<<< HEAD
-                PATH, CONTOUR, DENSITY2D, FREQPOLY, LINE, STEP, H_LINE, V_LINE, SEGMENT, CURVE, SMOOTH ->
-=======
-                PATH, CONTOUR, DENSITY2D, FREQPOLY, LINE, STEP, H_LINE, V_LINE, SEGMENT, SPOKE, SMOOTH ->
->>>>>>> 01a8879b
+                PATH, CONTOUR, DENSITY2D, FREQPOLY, LINE, STEP, H_LINE, V_LINE, SEGMENT, CURVE, SPOKE, SMOOTH ->
                     listOf(strokeColorGetter(p)) // show even without mapping (usecase - layers with const color)
 
                 DENSITY -> when {
