/*
 * Copyright (c) 2023. JetBrains s.r.o.
 * Use of this source code is governed by the MIT license that can be found in the LICENSE file.
 */

package demo.plot.batik.plotConfig

import demoAndTestShared.parsePlotSpec
import org.jetbrains.letsPlot.batik.plot.component.DefaultPlotPanelBatik
import org.jetbrains.letsPlot.commons.intern.json.JsonSupport
import org.jetbrains.letsPlot.core.util.MonolithicCommon
import java.awt.Dimension
import java.awt.Point
import java.awt.Rectangle
import java.awt.event.ComponentEvent
import java.awt.event.ComponentListener
import javax.swing.*

fun main() {
    // Plot spec can be set by PLOT_SPEC env var via IDEA run configuration.
    val specJson = System.getenv("PLOT_SPEC")
        ?: """
        {
            'kind': 'plot',
            'data': { 'time': ['Lunch','Lunch', 'Dinner', 'Dinner', 'Dinner'] },
            'mapping': { 'x': 'time', 'color': 'time', 'fill': 'time' },
            'layers': [ { 'geom': 'bar', 'alpha': '0.5' } ]
        }
        """.trimIndent()

<<<<<<< HEAD
    val spec = JsonSupport.parseJson(specJson)
    val prettySpec = JsonSupport.formatJson(spec, pretty = true)

    val plotSpecDebugger = PlotSpecDebugger()
    plotSpecDebugger.setSpec(prettySpec)
=======
    // TODO: add pretty print for JsonSupport
    val plotSpecDebugger = PlotSpecDebugger()
    val spec = parsePlotSpec(specJson)
    plotSpecDebugger.setSpec(JsonSupport.formatJson(spec, pretty = true))
>>>>>>> 08b9f5e5
    plotSpecDebugger.evaluate()
    plotSpecDebugger.isVisible = true
}


class PlotSpecDebugger : JFrame("PlotSpec Debugger") {
    private val specEditorPane = JScrollPane()
    private val plotPanel = JPanel()
    private val evaluateButton = JButton("Evaluate")
    private val plotSpecTextArea = JTextArea().apply {
        wrapStyleWord = true
        lineWrap = true
        autoscrolls = true
    }

    init {
        isResizable = true
        defaultCloseOperation = EXIT_ON_CLOSE
        preferredSize = Dimension(1400, 600)
        layout = null

        contentPane.apply {
            add(plotPanel)
            add(specEditorPane.apply {
                viewport.add(plotSpecTextArea)
            })
            add(evaluateButton.apply {
                addActionListener { evaluate() }
            })
        }

        addComponentListener(object : ComponentListener {
            override fun componentResized(e: ComponentEvent?) = doLayout(size)
            override fun componentMoved(e: ComponentEvent?) = Unit
            override fun componentShown(e: ComponentEvent?) = Unit
            override fun componentHidden(e: ComponentEvent?) = Unit
        })

        pack()
    }

    private fun doLayout(size: Dimension) {
        val systemMenuHeight = 40
        val evalButtonHeight = 30

        val specEditorPos = Point(10, 10)
        val specEditorSize = Dimension(400, size.height - systemMenuHeight - evalButtonHeight - specEditorPos.y)
        specEditorPane.bounds = Rectangle(specEditorPos, specEditorSize)

        val evaluatePos = Point(10, specEditorPos.y + specEditorSize.height)
        val evaluateSize = Dimension(specEditorSize.width, evalButtonHeight)
        evaluateButton.bounds = Rectangle(evaluatePos, evaluateSize)

        val plotPanelPos = Point(specEditorPos.x + specEditorSize.width + 10, 5)
        val plotPanelSize = Dimension(size.width - plotPanelPos.x - 10, size.height - systemMenuHeight)
        plotPanel.bounds = Rectangle(plotPanelPos, plotPanelSize)
        plotPanel.components.firstOrNull()?.let { it.preferredSize = plotPanelSize }

        preferredSize = size
    }

    fun evaluate() {
        plotPanel.components.forEach(plotPanel::remove)
        plotPanel.add(DefaultPlotPanelBatik(
            processedSpec = MonolithicCommon.processRawSpecs(
                parsePlotSpec(plotSpecTextArea.text),
                frontendOnly = false
            ),
            preferredSizeFromPlot = false,
            repaintDelay = 300,
            preserveAspectRatio = false,
        ) { messages ->
            for (message in messages) {
                println("[Demo Plot Viewer] $message")
            }
        }.apply {
            preferredSize = plotPanel.size
            alignmentX = CENTER_ALIGNMENT
        })
        pack()
    }

    fun setSpec(spec: String) {
        plotSpecTextArea.text = spec
    }
}<|MERGE_RESOLUTION|>--- conflicted
+++ resolved
@@ -28,18 +28,11 @@
         }
         """.trimIndent()
 
-<<<<<<< HEAD
-    val spec = JsonSupport.parseJson(specJson)
+    val spec = parsePlotSpec(specJson)
     val prettySpec = JsonSupport.formatJson(spec, pretty = true)
 
     val plotSpecDebugger = PlotSpecDebugger()
     plotSpecDebugger.setSpec(prettySpec)
-=======
-    // TODO: add pretty print for JsonSupport
-    val plotSpecDebugger = PlotSpecDebugger()
-    val spec = parsePlotSpec(specJson)
-    plotSpecDebugger.setSpec(JsonSupport.formatJson(spec, pretty = true))
->>>>>>> 08b9f5e5
     plotSpecDebugger.evaluate()
     plotSpecDebugger.isVisible = true
 }
