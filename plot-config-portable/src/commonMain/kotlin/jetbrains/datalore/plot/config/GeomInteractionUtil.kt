--- conflicted
+++ resolved
@@ -325,7 +325,6 @@
         return when (layerConfig.geomProto.geomKind) {
             GeomKind.POINT,
             GeomKind.JITTER,
-            GeomKind.Q_Q,
             GeomKind.LINE,
             GeomKind.AREA,
             GeomKind.TILE,
@@ -353,79 +352,6 @@
         val factors = scaleMap.safeGet(aes)?.getScaleBreaks()?.domainValues ?: return false
         return factors.size >= MIN_FACTORS_TO_SHOW_TOOLTIPS
     }
-<<<<<<< HEAD
-
-    private fun initGeomInteractionBuilder(
-        renders: List<Aes<*>>,
-        geomKind: GeomKind,
-        statKind: StatKind,
-        isCrosshairEnabled: Boolean
-    ): GeomInteractionBuilder {
-        val builder = GeomInteractionBuilder(renders)
-        if (statKind === StatKind.SMOOTH) {
-            when (geomKind) {
-                GeomKind.POINT,
-                GeomKind.CONTOUR -> return builder.univariateFunction(GeomTargetLocator.LookupStrategy.NEAREST)
-                else -> {}
-            }
-        }
-
-        when (geomKind) {
-            GeomKind.DENSITY,
-            GeomKind.FREQPOLY,
-            GeomKind.HISTOGRAM,
-            GeomKind.DOT_PLOT,
-            GeomKind.LINE,
-            GeomKind.AREA,
-            GeomKind.BAR,
-            GeomKind.ERROR_BAR,
-            GeomKind.CROSS_BAR,
-            GeomKind.POINT_RANGE,
-            GeomKind.LINE_RANGE,
-            GeomKind.SEGMENT,
-            GeomKind.V_LINE -> return builder.univariateFunction(GeomTargetLocator.LookupStrategy.HOVER)
-                .showAxisTooltip(true)
-            GeomKind.RIBBON -> return builder.univariateFunction(GeomTargetLocator.LookupStrategy.NEAREST)
-            GeomKind.SMOOTH -> return if (isCrosshairEnabled) {
-                builder.univariateFunction(GeomTargetLocator.LookupStrategy.NEAREST)
-            } else {
-                builder.bivariateFunction(GeomInteractionBuilder.NON_AREA_GEOM)
-            }
-            GeomKind.BOX_PLOT,
-            GeomKind.Y_DOT_PLOT,
-            GeomKind.BIN_2D,
-            GeomKind.TILE -> return builder.bivariateFunction(GeomInteractionBuilder.AREA_GEOM).showAxisTooltip(true)
-            GeomKind.TEXT,
-            GeomKind.POINT,
-            GeomKind.JITTER,
-            GeomKind.Q_Q,
-            GeomKind.CONTOUR,
-            GeomKind.DENSITY2D,
-            GeomKind.VIOLIN -> return builder.bivariateFunction(GeomInteractionBuilder.NON_AREA_GEOM)
-            GeomKind.PATH -> {
-                when (statKind) {
-                    StatKind.CONTOUR, StatKind.CONTOURF, StatKind.DENSITY2D -> return builder.bivariateFunction(
-                        GeomInteractionBuilder.NON_AREA_GEOM
-                    )
-                    else -> {
-                    }
-                }
-                return builder.bivariateFunction(GeomInteractionBuilder.AREA_GEOM)
-            }
-            GeomKind.H_LINE,
-            GeomKind.DENSITY2DF,
-            GeomKind.CONTOURF,
-            GeomKind.POLYGON,
-            GeomKind.MAP,
-            GeomKind.RECT -> return builder.bivariateFunction(GeomInteractionBuilder.AREA_GEOM)
-
-            GeomKind.LIVE_MAP -> return builder.bivariateFunction(GeomInteractionBuilder.NON_AREA_GEOM)
-
-            else -> return builder.none()
-        }
-    }
-=======
->>>>>>> 088e35ba
 }
 
 private fun <T> TypedScaleMap.safeGet(aes: Aes<T>) = if (containsKey(aes)) get(aes) else null
