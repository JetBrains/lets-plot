/*
 * Copyright (c) 2019. JetBrains s.r.o.
 * Use of this source code is governed by the MIT license that can be found in the LICENSE file.
 */

package jetbrains.datalore.plot.config

import jetbrains.datalore.base.stringFormat.StringFormat
import jetbrains.datalore.plot.base.GeomKind
import jetbrains.datalore.plot.base.geom.*
<<<<<<< HEAD
import jetbrains.datalore.plot.base.stat.DotplotStat
=======
import jetbrains.datalore.plot.base.livemap.LivemapConstants.DisplayMode
import jetbrains.datalore.plot.base.livemap.LivemapConstants.DisplayMode.POINT
>>>>>>> 2c3ba81c
import jetbrains.datalore.plot.builder.assemble.geom.GeomProvider
import jetbrains.datalore.plot.builder.coord.CoordProvider
import jetbrains.datalore.plot.builder.coord.CoordProviders
import jetbrains.datalore.plot.config.Option.Geom.Boxplot
import jetbrains.datalore.plot.config.Option.Geom.BoxplotOutlier
import jetbrains.datalore.plot.config.Option.Geom.CrossBar
import jetbrains.datalore.plot.config.Option.Geom.Dotplot
import jetbrains.datalore.plot.config.Option.Geom.Image
import jetbrains.datalore.plot.config.Option.Geom.LiveMap.DISPLAY_MODE
import jetbrains.datalore.plot.config.Option.Geom.Path
import jetbrains.datalore.plot.config.Option.Geom.Point
import jetbrains.datalore.plot.config.Option.Geom.PointRange
import jetbrains.datalore.plot.config.Option.Geom.Segment
import jetbrains.datalore.plot.config.Option.Geom.Step
import jetbrains.datalore.plot.config.Option.Geom.Text
import jetbrains.datalore.plot.config.Option.Geom.Violin


class GeomProtoClientSide(geomKind: GeomKind) : GeomProto(geomKind) {
    private val preferredCoordinateSystem: CoordProvider? = when (geomKind) {
        GeomKind.TILE,
        GeomKind.BIN_2D,
        GeomKind.CONTOUR,
        GeomKind.CONTOURF,
        GeomKind.DENSITY2D,
        GeomKind.DENSITY2DF,
        GeomKind.RASTER,
        GeomKind.IMAGE -> CoordProviders.fixed(1.0)

        GeomKind.MAP -> CoordProviders.map()

        else -> null
    }

    fun hasPreferredCoordinateSystem(): Boolean {
        return preferredCoordinateSystem != null
    }

    fun preferredCoordinateSystem(): CoordProvider {
        return preferredCoordinateSystem!!
    }

    fun geomProvider(opts: OptionsAccessor): GeomProvider {
        when (geomKind) {
            GeomKind.DOTPLOT -> return GeomProvider.dotplot {
                val geom = DotplotGeom()
                if (opts.hasOwn(Dotplot.DOTSIZE)) {
                    geom.dotSize = opts.getDouble(Dotplot.DOTSIZE)!!
                }
                if (opts.hasOwn(Dotplot.STACKRATIO)) {
                    geom.stackRatio = opts.getDouble(Dotplot.STACKRATIO)!!
                }
                if (opts.hasOwn(Dotplot.STACKGROUPS)) {
                    geom.stackGroups = opts.getBoolean(Dotplot.STACKGROUPS)!!
                }
                if (opts.hasOwn(Dotplot.STACKDIR)) {
                    geom.stackDir = DotplotGeom.Stackdir.safeValueOf(opts.getString(Dotplot.STACKDIR)!!)
                }
                if (opts.hasOwn(Dotplot.METHOD)) {
                    geom.method = DotplotStat.Method.safeValueOf(opts.getString(Dotplot.METHOD)!!)
                }
                geom
            }

            GeomKind.CROSS_BAR -> return GeomProvider.crossBar {
                val geom = CrossBarGeom()
                if (opts.hasOwn(CrossBar.FATTEN)) {
                    geom.fattenMidline = opts.getDouble(CrossBar.FATTEN)!!
                }
                geom
            }

            GeomKind.POINT_RANGE -> return GeomProvider.pointRange {
                val geom = PointRangeGeom()
                if (opts.hasOwn(PointRange.FATTEN)) {
                    geom.fattenMidPoint = opts.getDouble(PointRange.FATTEN)!!
                }
                geom
            }

            GeomKind.BOX_PLOT -> return GeomProvider.boxplot {
                val geom = BoxplotGeom()
                if (opts.hasOwn(Boxplot.FATTEN)) {
                    geom.fattenMidline = opts.getDouble(Boxplot.FATTEN)!!
                }
                if (opts.hasOwn(BoxplotOutlier.COLOR)) {
                    geom.outlierColor = opts.getColor(BoxplotOutlier.COLOR)!!
                }
                if (opts.hasOwn(BoxplotOutlier.FILL)) {
                    geom.outlierFill = opts.getColor(BoxplotOutlier.FILL)!!
                }
                geom.outlierShape = opts.getShape(BoxplotOutlier.SHAPE)
                geom.outlierSize = opts.getDouble(BoxplotOutlier.SIZE)
                geom
            }

            GeomKind.VIOLIN -> return GeomProvider.violin {
                val geom = ViolinGeom()
                if (opts.hasOwn(Violin.DRAW_QUANTILES)) {
                    geom.setDrawQuantiles(opts.getBoundedDoubleList(Violin.DRAW_QUANTILES, 0.0, 1.0))
                }
                geom
            }

            GeomKind.LIVE_MAP -> {
                return GeomProvider.livemap(opts.mergedOptions.getEnum<DisplayMode>(DISPLAY_MODE) ?: POINT)
            }

            GeomKind.STEP -> return GeomProvider.step {
                val geom = StepGeom()
                if (opts.hasOwn(Step.DIRECTION)) {
                    geom.setDirection(opts.getString(Step.DIRECTION)!!)
                }
                geom
            }
            GeomKind.SEGMENT -> return GeomProvider.segment {
                val geom = SegmentGeom()
                if (opts.has(Segment.ARROW)) {
                    val cfg1 = ArrowSpecConfig.create(opts[Segment.ARROW]!!)
                    geom.arrowSpec = cfg1.createArrowSpec()
                }
                if (opts.has(Segment.ANIMATION)) {
                    geom.animation = opts[Segment.ANIMATION]
                }
                geom
            }

            GeomKind.PATH -> return GeomProvider.path {
                val geom = PathGeom()
                if (opts.has(Path.ANIMATION)) {
                    geom.animation = opts[Path.ANIMATION]
                }
                geom
            }

            GeomKind.POINT -> return GeomProvider.point {
                val geom = PointGeom()

                if (opts.has(Point.ANIMATION)) {
                    geom.animation = opts[Point.ANIMATION]
                }

                geom.sizeUnit = opts.getString(Point.SIZE_UNIT)?.lowercase()
                geom
            }

            GeomKind.TEXT -> return GeomProvider.text {
                val geom = TextGeom()

                if (opts.has(Text.LABEL_FORMAT)) {
                    val labelFormat = opts[Text.LABEL_FORMAT] as? String

                    if (labelFormat != null) {
                        geom.formatter = StringFormat.forOneArg(labelFormat)::format
                    } else {
                        throw IllegalArgumentException("Expected: label_format = 'format string'")
                    }
                }

                if (opts.has(Text.NA_TEXT)) {
                    val naValue = opts[Text.NA_TEXT] as? String

                    if (naValue != null) {
                        geom.naValue = naValue
                    } else {
                        throw IllegalArgumentException("Expected: na_value = 'some string'")
                    }
                }

                geom.sizeUnit = opts.getString(Text.SIZE_UNIT)?.lowercase()

                geom
            }

            GeomKind.IMAGE -> return GeomProvider.image {
                require(opts.hasOwn(Image.HREF)) { "Image reference URL (href) is not specified" }
                ImageGeom(
                    opts.getString(Image.HREF)!!
                )
            }


            else -> {
                require(PROVIDER.containsKey(geomKind)) { "Provider doesn't support geom kind: '$geomKind'" }
                return PROVIDER[geomKind]!!
            }
        }
    }

    private companion object {
        private val PROVIDER = HashMap<GeomKind, GeomProvider>()

        init {
            PROVIDER[GeomKind.POINT] = GeomProvider.point()
            PROVIDER[GeomKind.PATH] = GeomProvider.path()
            PROVIDER[GeomKind.LINE] = GeomProvider.line()
            PROVIDER[GeomKind.SMOOTH] = GeomProvider.smooth()
            PROVIDER[GeomKind.BAR] = GeomProvider.bar()
            PROVIDER[GeomKind.HISTOGRAM] = GeomProvider.histogram()
            // dotplot - special case
            PROVIDER[GeomKind.TILE] = GeomProvider.tile()
            PROVIDER[GeomKind.BIN_2D] = GeomProvider.bin2d()
            PROVIDER[GeomKind.ERROR_BAR] = GeomProvider.errorBar()
            // crossbar - special case
            // pointrange - special case
            PROVIDER[GeomKind.LINE_RANGE] = GeomProvider.lineRange()
            PROVIDER[GeomKind.CONTOUR] = GeomProvider.contour()
            PROVIDER[GeomKind.CONTOURF] = GeomProvider.contourf()
            PROVIDER[GeomKind.POLYGON] = GeomProvider.polygon()
            PROVIDER[GeomKind.MAP] = GeomProvider.map()
            PROVIDER[GeomKind.AB_LINE] = GeomProvider.abline()
            PROVIDER[GeomKind.H_LINE] = GeomProvider.hline()
            PROVIDER[GeomKind.V_LINE] = GeomProvider.vline()
            // boxplot - special case
            // violin - special case
            PROVIDER[GeomKind.RIBBON] = GeomProvider.ribbon()
            PROVIDER[GeomKind.AREA] = GeomProvider.area()
            PROVIDER[GeomKind.DENSITY] = GeomProvider.density()
            PROVIDER[GeomKind.DENSITY2D] = GeomProvider.density2d()
            PROVIDER[GeomKind.DENSITY2DF] = GeomProvider.density2df()
            PROVIDER[GeomKind.JITTER] = GeomProvider.jitter()
            PROVIDER[GeomKind.FREQPOLY] = GeomProvider.freqpoly()
            // step - special case
            PROVIDER[GeomKind.RECT] = GeomProvider.rect()
            // segment - special case

            // text - special case
            PROVIDER[GeomKind.RASTER] = GeomProvider.raster()
            // image - special case
        }
    }
}<|MERGE_RESOLUTION|>--- conflicted
+++ resolved
@@ -8,19 +8,14 @@
 import jetbrains.datalore.base.stringFormat.StringFormat
 import jetbrains.datalore.plot.base.GeomKind
 import jetbrains.datalore.plot.base.geom.*
-<<<<<<< HEAD
-import jetbrains.datalore.plot.base.stat.DotplotStat
-=======
 import jetbrains.datalore.plot.base.livemap.LivemapConstants.DisplayMode
 import jetbrains.datalore.plot.base.livemap.LivemapConstants.DisplayMode.POINT
->>>>>>> 2c3ba81c
 import jetbrains.datalore.plot.builder.assemble.geom.GeomProvider
 import jetbrains.datalore.plot.builder.coord.CoordProvider
 import jetbrains.datalore.plot.builder.coord.CoordProviders
 import jetbrains.datalore.plot.config.Option.Geom.Boxplot
 import jetbrains.datalore.plot.config.Option.Geom.BoxplotOutlier
 import jetbrains.datalore.plot.config.Option.Geom.CrossBar
-import jetbrains.datalore.plot.config.Option.Geom.Dotplot
 import jetbrains.datalore.plot.config.Option.Geom.Image
 import jetbrains.datalore.plot.config.Option.Geom.LiveMap.DISPLAY_MODE
 import jetbrains.datalore.plot.config.Option.Geom.Path
@@ -58,26 +53,6 @@
 
     fun geomProvider(opts: OptionsAccessor): GeomProvider {
         when (geomKind) {
-            GeomKind.DOTPLOT -> return GeomProvider.dotplot {
-                val geom = DotplotGeom()
-                if (opts.hasOwn(Dotplot.DOTSIZE)) {
-                    geom.dotSize = opts.getDouble(Dotplot.DOTSIZE)!!
-                }
-                if (opts.hasOwn(Dotplot.STACKRATIO)) {
-                    geom.stackRatio = opts.getDouble(Dotplot.STACKRATIO)!!
-                }
-                if (opts.hasOwn(Dotplot.STACKGROUPS)) {
-                    geom.stackGroups = opts.getBoolean(Dotplot.STACKGROUPS)!!
-                }
-                if (opts.hasOwn(Dotplot.STACKDIR)) {
-                    geom.stackDir = DotplotGeom.Stackdir.safeValueOf(opts.getString(Dotplot.STACKDIR)!!)
-                }
-                if (opts.hasOwn(Dotplot.METHOD)) {
-                    geom.method = DotplotStat.Method.safeValueOf(opts.getString(Dotplot.METHOD)!!)
-                }
-                geom
-            }
-
             GeomKind.CROSS_BAR -> return GeomProvider.crossBar {
                 val geom = CrossBarGeom()
                 if (opts.hasOwn(CrossBar.FATTEN)) {
@@ -213,7 +188,6 @@
             PROVIDER[GeomKind.SMOOTH] = GeomProvider.smooth()
             PROVIDER[GeomKind.BAR] = GeomProvider.bar()
             PROVIDER[GeomKind.HISTOGRAM] = GeomProvider.histogram()
-            // dotplot - special case
             PROVIDER[GeomKind.TILE] = GeomProvider.tile()
             PROVIDER[GeomKind.BIN_2D] = GeomProvider.bin2d()
             PROVIDER[GeomKind.ERROR_BAR] = GeomProvider.errorBar()
