--- conflicted
+++ resolved
@@ -239,11 +239,7 @@
         fun aesOrFail(options: Map<String, Any>): Aes<*> {
             val accessor = OptionsAccessor(options)
             require(accessor.has(AES)) { "Required parameter '$AES' is missing" }
-<<<<<<< HEAD
-            return Option.Mapping.toAes(accessor.getString(AES)!!)
-=======
             return Option.Mapping.toAes(accessor.getStringSafe(AES))
->>>>>>> 6d0b318d
         }
 
         fun <T> createIdentityMapperProvider(aes: Aes<T>, naValue: T): MapperProvider<T> {
