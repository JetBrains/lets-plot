--- conflicted
+++ resolved
@@ -27,15 +27,6 @@
             return ThemeConfig.DEF.tooltip().anchor()
 
         return when (val anchor = getString(Option.Theme.TOOLTIP_ANCHOR)) {
-<<<<<<< HEAD
-            "top_right" -> TooltipAnchor.TOP_RIGHT
-            "top_left" -> TooltipAnchor.TOP_LEFT
-            "bottom_right" -> TooltipAnchor.BOTTOM_RIGHT
-            "bottom_left" -> TooltipAnchor.BOTTOM_LEFT
-            "none" -> null
-            else -> throw IllegalArgumentException(
-                "Illegal value $anchor, ${Option.Theme.TOOLTIP_ANCHOR}, expected values are: 'top_right'/'top_left'/'bottom_right'/'bottom_left'/'none'"
-=======
             "top_left" -> TooltipAnchor(TOP, LEFT)
             "top_center" -> TooltipAnchor(TOP, CENTER)
             "top_right" -> TooltipAnchor(TOP, RIGHT)
@@ -50,7 +41,6 @@
                         "'top_left'/'top_center'/'top_right'/" +
                         "'middle_left'/'middle_center'/'middle_right'/" +
                         "'bottom_left'/'bottom_center'/'bottom_right'/"
->>>>>>> 0394c974
             )
         }
     }
