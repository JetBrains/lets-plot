--- conflicted
+++ resolved
@@ -16,7 +16,6 @@
 import jetbrains.datalore.plot.builder.assemble.PosProvider
 import jetbrains.datalore.plot.builder.data.OrderOptionUtil.OrderOption
 import jetbrains.datalore.plot.builder.data.OrderOptionUtil.OrderOption.Companion.mergeWith
-import jetbrains.datalore.plot.builder.data.OrderOptionUtil.createOrderSpec
 import jetbrains.datalore.plot.builder.sampling.Sampling
 import jetbrains.datalore.plot.builder.tooltip.TooltipSpecification
 import jetbrains.datalore.plot.config.ConfigUtil.createAesMapping
@@ -211,24 +210,6 @@
             TooltipSpecification.defaultTooltip()
         }
 
-<<<<<<< HEAD
-        val orderOptionsFromPlot = plotOrderOptions.filter { orderOption -> orderOption.aesName in varBindings.map { it.aes.name } }
-        myOrderOptions = orderOptionsFromPlot + DataMetaUtil.getOrderOptions(layerOptions)
-=======
-        varBindings = LayerConfigUtil.createBindings(
-            combinedData,
-            aesMappings,
-            consumedAesSet,
-            clientSide
-        )
-        ownData = layerData
-
-        mySamplings = if (clientSide) {
-            null
-        } else {
-            LayerConfigUtil.initSampling(this, geomProto.preferredSampling())
-        }
-
         myOrderOptions = (
                 plotOrderOptions.filter { orderOption -> orderOption.variableName in varBindings.map { it.variable.name } }
                         + DataMetaUtil.getOrderOptions(layerOptions, combinedMappingOptions)
@@ -237,7 +218,6 @@
             .groupingBy(OrderOption::variableName)
             .reduce { _, combined, element -> combined.mergeWith(element) }
             .values.toList()
->>>>>>> d544b335
 
         myCombinedData = if (clientSide) {
             val orderSpecs = myOrderOptions.map { createOrderSpec(combinedData.variables(), varBindings, it) }
