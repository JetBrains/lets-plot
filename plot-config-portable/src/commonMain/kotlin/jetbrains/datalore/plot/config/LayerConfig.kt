/*
 * Copyright (c) 2019. JetBrains s.r.o.
 * Use of this source code is governed by the MIT license that can be found in the LICENSE file.
 */

package jetbrains.datalore.plot.config

import jetbrains.datalore.base.gcommon.base.Preconditions.checkArgument
import jetbrains.datalore.base.gcommon.base.Preconditions.checkState
import jetbrains.datalore.plot.base.Aes
import jetbrains.datalore.plot.base.DataFrame
import jetbrains.datalore.plot.base.Scale
import jetbrains.datalore.plot.base.Stat
import jetbrains.datalore.plot.base.data.DataFrameUtil
import jetbrains.datalore.plot.base.data.DataFrameUtil.variables
import jetbrains.datalore.plot.base.interact.ValueSource
import jetbrains.datalore.plot.builder.VarBinding
import jetbrains.datalore.plot.builder.assemble.PosProvider
import jetbrains.datalore.plot.builder.assemble.TypedScaleProviderMap
import jetbrains.datalore.plot.builder.sampling.Sampling
import jetbrains.datalore.plot.builder.tooltip.TooltipLinesSpecification
import jetbrains.datalore.plot.config.ConfigUtil.createAesMapping
import jetbrains.datalore.plot.config.DataMetaUtil.createDataFrame
import jetbrains.datalore.plot.config.Option.Geom.Choropleth.GEO_POSITIONS
import jetbrains.datalore.plot.config.Option.Layer.GEOM
import jetbrains.datalore.plot.config.Option.Layer.MAP_JOIN
import jetbrains.datalore.plot.config.Option.Layer.NONE
import jetbrains.datalore.plot.config.Option.Layer.SHOW_LEGEND
import jetbrains.datalore.plot.config.Option.Layer.STAT
import jetbrains.datalore.plot.config.Option.Layer.TOOLTIPS
import jetbrains.datalore.plot.config.Option.PlotBase.DATA
import jetbrains.datalore.plot.config.Option.PlotBase.MAPPING

class LayerConfig(
    layerOptions: Map<*, *>,
    sharedData: DataFrame,
    plotMappings: Map<*, *>,
    plotDiscreteAes: Set<*>,
    val geomProto: GeomProto,
    statProto: StatProto,
    scaleProviderByAes: TypedScaleProviderMap,
    private val myClientSide: Boolean
) : OptionsAccessor(layerOptions, initDefaultOptions(layerOptions, geomProto, statProto)) {

    //    val geomProvider: GeomProvider
    val stat: Stat
    val explicitGroupingVarName: String?
    val posProvider: PosProvider
    private val myCombinedData: DataFrame
    val varBindings: List<VarBinding>
    val constantsMap: Map<Aes<*>, Any>
    val statKind: StatKind
    private val mySamplings: List<Sampling>?
<<<<<<< HEAD
    val tooltips: TooltipLinesSpecification
=======
    val tooltips: List<TooltipLineSpecification>?
    var tooltipSourceFormatters: List<ValueSource>? = null
>>>>>>> 11d3dcec

    var ownData: DataFrame? = null
        private set
    private var myOwnDataUpdated = false

    val combinedData: DataFrame
        get() {
            checkState(!myOwnDataUpdated)
            return myCombinedData
        }

    val isLegendDisabled: Boolean
        get() = if (hasOwn(SHOW_LEGEND)) {
            !getBoolean(SHOW_LEGEND, true)
        } else false

    val samplings: List<Sampling>?
        get() {
            checkState(!myClientSide)
            return mySamplings
        }

    init {
        val (layerMappings, layerData) = createDataFrame(
            options = this,
            commonData = sharedData,
            commonDiscreteAes = plotDiscreteAes,
            commonMappings = plotMappings,
            isClientSide = myClientSide
        )

        if (!myClientSide) {
            update(MAPPING, layerMappings)
        }

        // mapping (inherit from plot) + 'layer' mapping
        val combinedMappings = plotMappings + layerMappings

        var combinedData: DataFrame
        if (!(sharedData.isEmpty || layerData.isEmpty) && sharedData.rowCount() == layerData.rowCount()) {
            combinedData = DataFrameUtil.appendReplace(sharedData, layerData)
        } else if (!layerData.isEmpty) {
            combinedData = layerData
        } else {
            combinedData = sharedData
        }


        var aesMappings: Map<Aes<*>, DataFrame.Variable>?
        if (myClientSide && GeoConfig.isApplicable(layerOptions)) {
            val geoConfig = GeoConfig(
                geomProto.geomKind,
                combinedData,
                layerOptions,
                combinedMappings
            )
            combinedData = geoConfig.dataAndCoordinates
            aesMappings = geoConfig.mappings

        } else {
            aesMappings = createAesMapping(combinedData, combinedMappings)
        }

        // exclude constant aes from mapping
        constantsMap = LayerConfigUtil.initConstants(this)
        aesMappings = aesMappings - constantsMap.keys

        // grouping
        explicitGroupingVarName = initGroupingVarName(combinedData, combinedMappings)

        statKind = StatKind.safeValueOf(getString(STAT)!!)
        stat = statProto.createStat(statKind, mergedOptions)
        posProvider = LayerConfigUtil.initPositionAdjustments(
            this,
            geomProto.preferredPositionAdjustments(this)
        )

        val consumedAesSet = HashSet(geomProto.renders())
        if (!myClientSide) {
            consumedAesSet.addAll(stat.consumes())
        }

        // tooltip list
        tooltips = if (has(TOOLTIPS)) {
            when (get(TOOLTIPS)) {
                is Map<*, *> -> {
<<<<<<< HEAD
                    TooltipConfig(getMap(TOOLTIPS), constantsMap).createTooltips()
                }
                NONE -> {
                    // reset tooltips
                    TooltipLinesSpecification.emptyTooltipLines()
=======
                    val tooltipConfigParser = TooltipConfig(getMap(TOOLTIPS), constantsMap)
                    tooltipSourceFormatters = tooltipConfigParser.getSourceFormatters()
                    tooltipConfigParser.createTooltips()
                }
                NONE -> {
                    // not show tooltips
                    emptyList()
>>>>>>> 11d3dcec
                }
                else -> {
                    error("Incorrect tooltips specification")
                }
            }
        } else {
            TooltipLinesSpecification.defaultTooltipLines()
        }

        val varBindings = LayerConfigUtil.createBindings(
            combinedData,
            aesMappings,
            scaleProviderByAes,
            consumedAesSet
        )

        this.varBindings = varBindings
        ownData = layerData
        myCombinedData = combinedData

        mySamplings = if (myClientSide)
            null
        else
            LayerConfigUtil.initSampling(this, geomProto.preferredSampling())
    }

    private fun initGroupingVarName(data: DataFrame, mappingOptions: Map<*, *>): String? {
        val groupBy = mappingOptions[Option.Mapping.GROUP]
        var fieldName: String? = if (groupBy is String)
            groupBy
        else
            null

        if (fieldName == null && has(GEO_POSITIONS)) {
            // 'default' group is important for 'geom_map'
            val groupVar = variables(data)["group"]
            if (groupVar != null) {
                fieldName = groupVar.name
            }
        }
        return fieldName
    }

    fun hasVarBinding(varName: String): Boolean {
        for (binding in varBindings) {
            if (binding.variable.name == varName) {
                return true
            }
        }
        return false
    }

    fun replaceOwnData(dataFrame: DataFrame?) {
        checkState(!myClientSide)   // This class is immutable on client-side
        checkArgument(dataFrame != null)
        update(DATA, DataFrameUtil.toMap(dataFrame!!))
        ownData = dataFrame
        myOwnDataUpdated = true
    }

    fun hasExplicitGrouping(): Boolean {
        return explicitGroupingVarName != null
    }

    fun isExplicitGrouping(varName: String): Boolean {
        return explicitGroupingVarName != null && explicitGroupingVarName == varName
    }

    fun getVariableForAes(aes: Aes<*>): DataFrame.Variable? {
        return varBindings.find { it.aes == aes }?.variable
    }

    fun getScaleForAes(aes: Aes<*>): Scale<*>? {
        return varBindings.find { it.aes == aes }?.scale
    }

    fun getMapJoin(): Pair<String, String>? {
        if (!hasOwn(MAP_JOIN)) {
            return null
        }

        val mapJoin = getList(MAP_JOIN)
        require(mapJoin.size == 2) { "map_join require 2 parameters" }

        val (dataVar, mapVar) = mapJoin
        require(dataVar is String && mapVar is String) { "map_join parameters type should be a String" }

        return Pair(dataVar, mapVar)
    }

    private companion object {
        private fun initDefaultOptions(layerOptions: Map<*, *>, geomProto: GeomProto, statProto: StatProto): Map<*, *> {
            checkArgument(
                layerOptions.containsKey(GEOM) || layerOptions.containsKey(STAT),
                "Either 'geom' or 'stat' must be specified"
            )

            val defaults = HashMap<String, Any>()
            defaults.putAll(geomProto.defaultOptions())

            var statName: String? = layerOptions[STAT] as String?
            if (statName == null) {
                statName = defaults[STAT] as String
            }
            defaults.putAll(statProto.defaultOptions(statName))

            return defaults
        }
    }
}<|MERGE_RESOLUTION|>--- conflicted
+++ resolved
@@ -13,7 +13,6 @@
 import jetbrains.datalore.plot.base.Stat
 import jetbrains.datalore.plot.base.data.DataFrameUtil
 import jetbrains.datalore.plot.base.data.DataFrameUtil.variables
-import jetbrains.datalore.plot.base.interact.ValueSource
 import jetbrains.datalore.plot.builder.VarBinding
 import jetbrains.datalore.plot.builder.assemble.PosProvider
 import jetbrains.datalore.plot.builder.assemble.TypedScaleProviderMap
@@ -51,12 +50,7 @@
     val constantsMap: Map<Aes<*>, Any>
     val statKind: StatKind
     private val mySamplings: List<Sampling>?
-<<<<<<< HEAD
     val tooltips: TooltipLinesSpecification
-=======
-    val tooltips: List<TooltipLineSpecification>?
-    var tooltipSourceFormatters: List<ValueSource>? = null
->>>>>>> 11d3dcec
 
     var ownData: DataFrame? = null
         private set
@@ -143,21 +137,11 @@
         tooltips = if (has(TOOLTIPS)) {
             when (get(TOOLTIPS)) {
                 is Map<*, *> -> {
-<<<<<<< HEAD
                     TooltipConfig(getMap(TOOLTIPS), constantsMap).createTooltips()
                 }
                 NONE -> {
-                    // reset tooltips
+                    // not show tooltips
                     TooltipLinesSpecification.emptyTooltipLines()
-=======
-                    val tooltipConfigParser = TooltipConfig(getMap(TOOLTIPS), constantsMap)
-                    tooltipSourceFormatters = tooltipConfigParser.getSourceFormatters()
-                    tooltipConfigParser.createTooltips()
-                }
-                NONE -> {
-                    // not show tooltips
-                    emptyList()
->>>>>>> 11d3dcec
                 }
                 else -> {
                     error("Incorrect tooltips specification")
