--- conflicted
+++ resolved
@@ -264,19 +264,6 @@
         }?.let {
             computeLayerDryRunRangeAfterSizeExpand(Aes.Y, it, aesthetics, geomCtx)
         }
-<<<<<<< HEAD
-=======
-        val computeExpandY = renderedAes.contains(Aes.HEIGHT)
-        val rangeY = if (computeExpandY)
-            computeLayerDryRunRangeAfterSizeExpand(
-                Aes.Y,
-                Aes.HEIGHT,
-                aesthetics,
-                geomCtx
-            )
-        else
-            null
->>>>>>> ee73016c
 
         return Pair(rangeX, rangeY)
     }
