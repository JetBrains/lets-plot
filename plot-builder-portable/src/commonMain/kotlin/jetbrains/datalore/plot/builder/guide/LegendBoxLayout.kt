--- conflicted
+++ resolved
@@ -28,30 +28,17 @@
 
     val graphOrigin: DoubleVector
         get() = when {
-<<<<<<< HEAD
-            isHorizontal -> {
-                val titleSize = titleSize
-                val y = if (titleSize.y > graphSize.y) (titleSize.y - graphSize.y) / 2 else 0.0
-                DoubleVector(titleSize.x, y)
-=======
             isHorizontal -> with(titleSize) {
                 DoubleVector(
                     x,
                     if (y > graphSize.y) (y - graphSize.y) / 2 else 0.0
                 )
->>>>>>> 78314ca7
             }
             else -> DoubleVector(
                 0.0,
                 // make some space between title and the rest of the content.
-<<<<<<< HEAD
-                val y = titleSize.y + PlotLabelSpecFactory.legendTitle(theme).height() / 2
-                DoubleVector(0.0, y)
-            }
-=======
                 titleSize.y + PlotLabelSpecFactory.legendTitle(theme).height() / 2
             )
->>>>>>> 78314ca7
         }
 
     val size: DoubleVector
