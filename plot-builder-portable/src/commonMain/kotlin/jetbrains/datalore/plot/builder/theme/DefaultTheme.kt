--- conflicted
+++ resolved
@@ -69,13 +69,10 @@
 
             override fun anchor(): TooltipAnchor? {
                 return null
-<<<<<<< HEAD
-=======
             }
 
             override fun minWidth(): Double? {
                 return null
->>>>>>> 0394c974
             }
         }
     }
