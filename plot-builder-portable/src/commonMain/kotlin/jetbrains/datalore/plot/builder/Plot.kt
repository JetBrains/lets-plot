--- conflicted
+++ resolved
@@ -67,11 +67,8 @@
     protected abstract val isAxisEnabled: Boolean
 
     abstract val tooltipAnchor: TooltipAnchor?
-<<<<<<< HEAD
-=======
 
     abstract val tooltipMinWidth: Double?
->>>>>>> 0394c974
 
     abstract val isInteractionsEnabled: Boolean
 
