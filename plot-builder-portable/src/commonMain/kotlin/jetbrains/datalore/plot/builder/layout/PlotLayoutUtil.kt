/*
 * Copyright (c) 2020. JetBrains s.r.o.
 * Use of this source code is governed by the MIT license that can be found in the LICENSE file.
 */

package jetbrains.datalore.plot.builder.layout

import jetbrains.datalore.base.geometry.DoubleRectangle
import jetbrains.datalore.base.geometry.DoubleVector
import jetbrains.datalore.plot.builder.guide.LegendPosition
import jetbrains.datalore.plot.builder.layout.tile.TileLayoutUtil
import jetbrains.datalore.plot.builder.presentation.LabelSpec
import jetbrains.datalore.plot.builder.presentation.PlotLabelSpec
import jetbrains.datalore.plot.builder.theme.LegendTheme
import jetbrains.datalore.plot.builder.theme.PlotTheme
import jetbrains.datalore.plot.builder.theme.Theme
import kotlin.math.max

internal object PlotLayoutUtil {
<<<<<<< HEAD
=======
    internal const val AXIS_TITLE_OUTER_MARGIN = 4.0
    internal const val AXIS_TITLE_INNER_MARGIN = 4.0
>>>>>>> 78314ca7
    internal const val TITLE_V_MARGIN = 4.0
    private val LIVE_MAP_PLOT_PADDING = DoubleVector(10.0, 0.0)
    private val LIVE_MAP_PLOT_MARGIN = DoubleVector(10.0, 10.0)

    private fun labelDimensions(text: String, labelSpec: LabelSpec): DoubleVector {
        if (text.isEmpty()) {
            return DoubleVector(0.0, labelSpec.height())
        }
        return DoubleVector(
            labelSpec.width(text.length),
            labelSpec.height()
        )
    }

    private fun textLinesDimensions(text: String, labelSpec: LabelSpec): List<DoubleVector> {
        return text.split('\n').map(String::trim).map { line -> labelDimensions(line, labelSpec) }
    }

    internal fun textDimensions(text: String, labelSpec: LabelSpec): DoubleVector {
        fun DoubleVector.union(p: DoubleVector): DoubleVector {
            return DoubleVector(
                x = max(x, p.x),
                y = y + p.y
            )
        }
        return textLinesDimensions(text, labelSpec)
            .fold(DoubleVector.ZERO) { acc, dv -> acc.union(dv) }
    }

    internal fun plotTitleThickness(title: String?, labelSpec: LabelSpec): Double {
        if (title == null) return 0.0
        val titleSize = textDimensions(title, labelSpec)
        return titleSize.y + 2 * TITLE_V_MARGIN
    }

    fun overallGeomBounds(plotLayoutInfo: PlotLayoutInfo): DoubleRectangle {
        require(plotLayoutInfo.tiles.isNotEmpty()) { "Plot is empty" }
        return plotLayoutInfo.tiles.map { it.getAbsoluteOuterGeomBounds(DoubleVector.ZERO) }.reduce { r0, r1 ->
            r0.union(r1)
        }
    }

    fun overallTileBounds(plotLayoutInfo: PlotLayoutInfo): DoubleRectangle {
        require(plotLayoutInfo.tiles.isNotEmpty()) { "Plot is empty" }
        return plotLayoutInfo.tiles.map { it.getAbsoluteBounds(DoubleVector.ZERO) }.reduce { r0, r1 ->
            r0.union(r1)
        }
    }

    fun liveMapBounds(container: DoubleRectangle): DoubleRectangle {
        return DoubleRectangle(
            container.origin.add(LIVE_MAP_PLOT_PADDING),
            container.dimension.subtract(LIVE_MAP_PLOT_MARGIN)
        )
    }

    fun subtractTitlesAndLegends(
        baseSize: DoubleVector,
        title: String?,
        subtitle: String?,
        caption: String?,
        axisTitleLeft: String?,
        axisTitleBottom: String?,
        axisEnabled: Boolean,
        legendsBlockInfo: LegendsBlockInfo,
        theme: Theme,
        flippedAxis: Boolean
    ): DoubleVector {
        val delta = titlesAndLegendsSizeDelta(
            title,
            subtitle,
            caption,
            axisTitleLeft,
            axisTitleBottom,
            axisEnabled,
            legendsBlockInfo,
            theme,
            flippedAxis
        )
        val reduced = baseSize.subtract(delta)
        return DoubleVector(
            max(reduced.x, TileLayoutUtil.GEOM_MIN_SIZE.x),
            max(reduced.y, TileLayoutUtil.GEOM_MIN_SIZE.y)
        )
    }

    fun addTitlesAndLegends(
        base: DoubleVector,
        title: String?,
        subtitle: String?,
        caption: String?,
        axisTitleLeft: String?,
        axisTitleBottom: String?,
        axisEnabled: Boolean,
        legendsBlockInfo: LegendsBlockInfo,
        theme: Theme,
        flippedAxis: Boolean
    ): DoubleVector {
        val delta = titlesAndLegendsSizeDelta(
            title,
            subtitle,
            caption,
            axisTitleLeft,
            axisTitleBottom,
            axisEnabled,
            legendsBlockInfo,
            theme,
            flippedAxis
        )
        return base.add(delta)
    }

    private fun titlesAndLegendsSizeDelta(
        title: String?,
        subtitle: String?,
        caption: String?,
        axisTitleLeft: String?,
        axisTitleBottom: String?,
        axisEnabled: Boolean,
        legendsBlockInfo: LegendsBlockInfo,
        theme: Theme,
        flippedAxis: Boolean
    ): DoubleVector {
        val titleDelta = titleSizeDelta(title, subtitle, theme.plot())
        val axisTitlesDelta = axisTitleSizeDelta(
            axisTitleLeft to PlotLabelSpecFactory.axisTitle(theme.verticalAxis(flippedAxis)),
            axisTitleBottom to PlotLabelSpecFactory.axisTitle(theme.horizontalAxis(flippedAxis)),
            axisEnabled,
            marginDimensions = axisMarginDimensions(theme, flippedAxis)
        )
        val legendBlockDelta = legendBlockDelta(legendsBlockInfo, theme.legend())
        val captionDelta = captionSizeDelta(caption, theme.plot())
        return titleDelta.add(axisTitlesDelta).add(legendBlockDelta).add(captionDelta)
    }

    fun titleSizeDelta(title: String?, subtitle: String?, theme: PlotTheme): DoubleVector {
        return DoubleVector(
            0.0,
            plotTitleThickness(title, PlotLabelSpecFactory.plotTitle(theme)) +
                    plotTitleThickness(subtitle, PlotLabelSpecFactory.plotSubtitle(theme))
        )
    }

    fun captionSizeDelta(caption: String?, theme: PlotTheme): DoubleVector {
        return DoubleVector(0.0, plotTitleThickness(caption, PlotLabelSpecFactory.plotCaption(theme)))
    }

    fun axisMarginDimensions(theme: Theme, flippedAxis: Boolean): DoubleVector {
        val width = theme.verticalAxis(flippedAxis).titleMargins().width()
        val height = theme.horizontalAxis(flippedAxis).titleMargins().height()
        return DoubleVector(width, height)
    }

    fun axisTitleSizeDelta(
        axisTitleLeft: Pair<String?, PlotLabelSpec>,
        axisTitleBottom: Pair<String?, PlotLabelSpec>,
        axisEnabled: Boolean,
        marginDimensions: DoubleVector
    ): DoubleVector {
        if (!axisEnabled) return DoubleVector.ZERO

        val axisTitleLeftDelta = DoubleVector(
            axisTitleThickness(title = axisTitleLeft.first, labelSpec = axisTitleLeft.second, margin = marginDimensions.x),
            0.0
        )
        val axisTitleBottomDelta = DoubleVector(
            0.0,
            axisTitleThickness(title = axisTitleBottom.first, labelSpec = axisTitleBottom.second, margin = marginDimensions.y)
        )

        return axisTitleLeftDelta.add(axisTitleBottomDelta)
    }

    private fun axisTitleThickness(title: String?, labelSpec: PlotLabelSpec, margin: Double): Double {
        if (title == null) return 0.0
        val titleSize = textDimensions(title, labelSpec)
        return titleSize.y + margin
    }

    private fun legendBlockDelta(
        legendsBlockInfo: LegendsBlockInfo,
        theme: LegendTheme,
    ): DoubleVector {
        if (!theme.position().isFixed) return DoubleVector.ZERO

        val size = legendsBlockInfo.size()
        return when (theme.position()) {
            LegendPosition.LEFT,
            LegendPosition.RIGHT -> DoubleVector(size.x, 0.0)
            else -> DoubleVector(0.0, size.y)
        }
    }

    fun legendBlockLeftTopDelta(
        legendsBlockInfo: LegendsBlockInfo,
        theme: LegendTheme,
    ): DoubleVector {
        if (!theme.position().isFixed) return DoubleVector.ZERO

        val size = legendsBlockInfo.size()
        return when (theme.position()) {
            LegendPosition.LEFT -> DoubleVector(size.x, 0.0)
            LegendPosition.TOP -> DoubleVector(0.0, size.y)
            else -> DoubleVector.ZERO
        }
    }
}<|MERGE_RESOLUTION|>--- conflicted
+++ resolved
@@ -17,11 +17,6 @@
 import kotlin.math.max
 
 internal object PlotLayoutUtil {
-<<<<<<< HEAD
-=======
-    internal const val AXIS_TITLE_OUTER_MARGIN = 4.0
-    internal const val AXIS_TITLE_INNER_MARGIN = 4.0
->>>>>>> 78314ca7
     internal const val TITLE_V_MARGIN = 4.0
     private val LIVE_MAP_PLOT_PADDING = DoubleVector(10.0, 0.0)
     private val LIVE_MAP_PLOT_MARGIN = DoubleVector(10.0, 10.0)
