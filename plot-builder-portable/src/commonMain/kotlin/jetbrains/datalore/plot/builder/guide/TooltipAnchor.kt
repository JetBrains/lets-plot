/*
 * Copyright (c) 2020. JetBrains s.r.o.
 * Use of this source code is governed by the MIT license that can be found in the LICENSE file.
 */

package jetbrains.datalore.plot.builder.guide

<<<<<<< HEAD
enum class TooltipAnchor {
    TOP_RIGHT,
    TOP_LEFT,
    BOTTOM_RIGHT,
    BOTTOM_LEFT
=======
class TooltipAnchor(
    val verticalAnchor: VerticalAnchor,
    val horizontalAnchor: HorizontalAnchor
) {
    enum class VerticalAnchor {
        TOP,
        BOTTOM,
        MIDDLE
    }

    enum class HorizontalAnchor {
        LEFT,
        RIGHT,
        CENTER;
    }
>>>>>>> 0394c974
}<|MERGE_RESOLUTION|>--- conflicted
+++ resolved
@@ -5,13 +5,6 @@
 
 package jetbrains.datalore.plot.builder.guide
 
-<<<<<<< HEAD
-enum class TooltipAnchor {
-    TOP_RIGHT,
-    TOP_LEFT,
-    BOTTOM_RIGHT,
-    BOTTOM_LEFT
-=======
 class TooltipAnchor(
     val verticalAnchor: VerticalAnchor,
     val horizontalAnchor: HorizontalAnchor
@@ -27,5 +20,4 @@
         RIGHT,
         CENTER;
     }
->>>>>>> 0394c974
 }