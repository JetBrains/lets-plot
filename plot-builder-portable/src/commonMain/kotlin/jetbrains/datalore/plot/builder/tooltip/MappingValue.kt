--- conflicted
+++ resolved
@@ -53,15 +53,10 @@
             val formattedValue =
                 originalValue?.let { myFormatter?.format(it) } ?: myDataAccess.getMappedData(aes, index).value
 
-<<<<<<< HEAD
-            // for outliers: line pattern removes "name:" part of the line
-            val value = if (isOutlier && !myDataLabel.isNullOrEmpty() && myFormatter !is LinePatternFormatter) {
-=======
             // for outliers: myDataLabel is a part of the value, but pattern format removes this part
-            val value = if (isOutlier && myDataLabel.isNotEmpty() &&
+            val value = if (isOutlier && !myDataLabel.isNullOrEmpty() &&
                 myFormatter?.formatType != StringFormat.FormatType.STRING_FORMAT
             ) {
->>>>>>> a831f510
                 "$myDataLabel: $formattedValue"
             } else {
                 formattedValue
