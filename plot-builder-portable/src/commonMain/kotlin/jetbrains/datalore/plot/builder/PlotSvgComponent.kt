--- conflicted
+++ resolved
@@ -29,10 +29,7 @@
 import jetbrains.datalore.plot.builder.layout.PlotLayoutUtil.legendBlockLeftTopDelta
 import jetbrains.datalore.plot.builder.layout.PlotLayoutUtil.liveMapBounds
 import jetbrains.datalore.plot.builder.layout.PlotLayoutUtil.subtractTitlesAndLegends
-<<<<<<< HEAD
-=======
 import jetbrains.datalore.plot.builder.layout.TextJustification.Companion.TextRotation
->>>>>>> 78314ca7
 import jetbrains.datalore.plot.builder.layout.TextJustification.Companion.applyJustification
 import jetbrains.datalore.plot.builder.presentation.Defaults
 import jetbrains.datalore.plot.builder.presentation.Defaults.DEF_PLOT_SIZE
@@ -373,70 +370,24 @@
         }
 
         // add plot title
-<<<<<<< HEAD
-        if (title != null) {
-            val textHeight = PlotLayoutUtil.textDimensions(title, PlotLabelSpecFactory.plotTitle(plotTheme)).y
-            val titleTopMargin = PlotLayoutUtil.TITLE_V_MARGIN
-=======
         plotTitleTextRect?.let {
->>>>>>> 78314ca7
             addTitle(
                 title,
                 labelSpec = PlotLabelSpecFactory.plotTitle(plotTheme),
                 justification = plotTheme.titleJustification(),
-<<<<<<< HEAD
-                boundRect = DoubleRectangle(
-                    DoubleVector(geomAreaBounds.left, plotOuterBounds.top + titleTopMargin),
-                    DoubleVector(geomAreaBounds.width, textHeight)
-                ),
-=======
                 boundRect = it,
->>>>>>> 78314ca7
                 className = Style.PLOT_TITLE
             )
-
-            if (DEBUG_DRAWING) {
-                // plot title rect (with margins)
-                val titleRect = PlotLayoutUtil.titleDimensions(title, PlotLabelSpecFactory.plotTitle(plotTheme))
-                val rectWithMargins = DoubleRectangle(
-                    DoubleVector(geomAreaBounds.left, plotOuterBounds.top),
-                    DoubleVector(geomAreaBounds.width, titleRect.y)
-                )
-                drawDebugRect(rectWithMargins, Color.GRAY)
-            }
         }
         // add plot subtitle
-<<<<<<< HEAD
-        if (subtitle != null) {
-            val titleSpaceHeight = PlotLayoutUtil.titleDimensions(title, PlotLabelSpecFactory.plotTitle(plotTheme)).y
-            val subtitleTextHeight = PlotLayoutUtil.textDimensions(subtitle, PlotLabelSpecFactory.plotSubtitle(plotTheme)).y
-            val subtitleTopMargin = PlotLayoutUtil.TITLE_V_MARGIN
-=======
         subtitleTextRect?.let {
->>>>>>> 78314ca7
             addTitle(
                 subtitle,
                 labelSpec = PlotLabelSpecFactory.plotSubtitle(plotTheme),
                 justification = plotTheme.subtitleJustification(),
-<<<<<<< HEAD
-                boundRect = DoubleRectangle(
-                    DoubleVector(geomAreaBounds.left, plotOuterBounds.top + titleSpaceHeight + subtitleTopMargin),
-                    DoubleVector(geomAreaBounds.width, subtitleTextHeight)
-                ),
-=======
                 boundRect = it,
->>>>>>> 78314ca7
                 className = Style.PLOT_SUBTITLE
             )
-            if (DEBUG_DRAWING) {
-                // subtitle rect (with margins)
-                val rect = PlotLayoutUtil.titleDimensions(subtitle, PlotLabelSpecFactory.plotSubtitle(plotTheme))
-                val rectWithMargins = DoubleRectangle(
-                    DoubleVector(geomAreaBounds.left, plotOuterBounds.top + titleSpaceHeight),
-                    DoubleVector(geomAreaBounds.width, rect.y)
-                )
-                drawDebugRect(rectWithMargins, Color.GRAY)
-            }
         }
 
         val overallTileBounds = PlotLayoutUtil.overallTileBounds(plotInfo)
@@ -457,10 +408,6 @@
                     geomAreaBounds,
                     labelSpec = PlotLabelSpecFactory.axisTitle(theme.verticalAxis(flippedAxis)),
                     justification = theme.verticalAxis(flippedAxis).titleJustification(),
-<<<<<<< HEAD
-                    margins = theme.verticalAxis(flippedAxis).titleMargins(),
-=======
->>>>>>> 78314ca7
                     className = "${Style.AXIS_TITLE}-${theme.verticalAxis(flippedAxis).axis}"
                 )
             }
@@ -472,10 +419,6 @@
                     geomAreaBounds,
                     labelSpec = PlotLabelSpecFactory.axisTitle(theme.horizontalAxis(flippedAxis)),
                     justification = theme.horizontalAxis(flippedAxis).titleJustification(),
-<<<<<<< HEAD
-                    margins = theme.horizontalAxis(flippedAxis).titleMargins(),
-=======
->>>>>>> 78314ca7
                     className = "${Style.AXIS_TITLE}-${theme.horizontalAxis(flippedAxis).axis}"
                 )
             }
@@ -497,64 +440,14 @@
         }
 
         // add caption
-<<<<<<< HEAD
-        if (caption != null) {
-            val captionTextHeight = PlotLayoutUtil.textDimensions(caption, PlotLabelSpecFactory.plotCaption(plotTheme)).y
-            val captionSpace = PlotLayoutUtil.titleDimensions(caption, PlotLabelSpecFactory.plotCaption(plotTheme))
-            val captionTopMargin = PlotLayoutUtil.TITLE_V_MARGIN
-=======
         captionTextRect?.let {
->>>>>>> 78314ca7
             addTitle(
                 title = caption,
                 labelSpec = PlotLabelSpecFactory.plotCaption(plotTheme),
                 justification = plotTheme.captionJustification(),
-<<<<<<< HEAD
-                boundRect = DoubleRectangle(
-                    DoubleVector(geomAreaBounds.left, plotOuterBounds.bottom - captionSpace.y + captionTopMargin),
-                    DoubleVector(geomAreaBounds.width, captionTextHeight)
-                ),
-                className = Style.PLOT_CAPTION
-            )
-            if (DEBUG_DRAWING) {
-                // caption rect (with margins)
-                val rectWithMargins = DoubleRectangle(
-                    DoubleVector(geomAreaBounds.left, plotOuterBounds.bottom - captionSpace.y),
-                    DoubleVector(geomAreaBounds.width, captionSpace.y)
-                )
-                drawDebugRect(rectWithMargins, Color.GRAY)
-            }
-        }
-    }
-
-    private fun addTitle(
-        title: String,
-        labelSpec: LabelSpec,
-        justification: TextJustification,
-        boundRect: DoubleRectangle,
-        className: String
-    ) {
-        val lineHeight = labelSpec.height()
-        val titleLabel = MultilineLabel(title)
-        titleLabel.addClassName(className)
-        val (position, hAnchor) = applyJustification(
-            boundRect,
-            textSize = PlotLayoutUtil.textDimensions(title, labelSpec),
-            lineHeight,
-            justification
-        )
-        titleLabel.setLineHeight(lineHeight)
-        titleLabel.setHorizontalAnchor(hAnchor)
-        titleLabel.moveTo(position)
-        add(titleLabel)
-
-        if (DEBUG_DRAWING) {
-           drawDebugRect(boundRect, Color.LIGHT_BLUE)
-=======
                 boundRect = it,
                 className = Style.PLOT_CAPTION
             )
->>>>>>> 78314ca7
         }
     }
 
@@ -565,10 +458,7 @@
         overallGeomBounds: DoubleRectangle,  // geom bounds union
         labelSpec: PlotLabelSpec,
         justification: TextJustification,
-<<<<<<< HEAD
         margins: Margins,
-=======
->>>>>>> 78314ca7
         className: String
     ) {
         val referenceRect = when (orientation) {
@@ -592,28 +482,18 @@
             else -> null
         }
 
-<<<<<<< HEAD
-        val textSize = PlotLayoutUtil.textDimensions(text, labelSpec)
-        val textHeight = textSize.y
-=======
         val textHeight = PlotLayoutUtil.textDimensions(text, labelSpec).y
->>>>>>> 78314ca7
 
         val axisTitleBounds = when (orientation) {
             Orientation.LEFT ->
                 DoubleRectangle(
-<<<<<<< HEAD
                     referenceRect.left - textHeight - margins.right,
-=======
-                    referenceRect.left - textHeight - PlotLayoutUtil.AXIS_TITLE_INNER_MARGIN,  // right margin
->>>>>>> 78314ca7
                     referenceRect.top,
                     textHeight,
                     referenceRect.height
                 )
             Orientation.RIGHT ->
                 DoubleRectangle(
-<<<<<<< HEAD
                     referenceRect.right + margins.left,
                     referenceRect.top,
                     textHeight,
@@ -635,21 +515,14 @@
                 )
         }
 
-        val lineHeight = labelSpec.height()
-        val titleLabel = MultilineLabel(text)
-        titleLabel.addClassName(className)
-        val (position, hAnchor) = applyJustification(
+        addTitle(
+            text,
+            labelSpec,
+            justification,
             axisTitleBounds,
-            textSize,
-            lineHeight,
-            justification,
-            angle = rotation
+            rotation,
+            className
         )
-        titleLabel.setLineHeight(lineHeight)
-        titleLabel.setHorizontalAnchor(hAnchor)
-        titleLabel.moveTo(position)
-        titleLabel.rotate(rotation)
-        add(titleLabel)
 
         if (DEBUG_DRAWING) {
             drawDebugRect(axisTitleBounds, Color.LIGHT_BLUE)
@@ -668,40 +541,6 @@
                 }
             }
             drawDebugRect(rectWithMargins, Color.GRAY)
-=======
-                    referenceRect.right + PlotLayoutUtil.AXIS_TITLE_INNER_MARGIN, // left margin
-                    referenceRect.top,
-                    textHeight,
-                    referenceRect.height
-                )
-            Orientation.TOP ->
-                DoubleRectangle(
-                    referenceRect.left,
-                    referenceRect.top - textHeight - PlotLayoutUtil.AXIS_TITLE_INNER_MARGIN, // bottom margin
-                    referenceRect.width,
-                    textHeight
-                )
-            Orientation.BOTTOM ->
-                DoubleRectangle(
-                    referenceRect.left,
-                    referenceRect.bottom + PlotLayoutUtil.AXIS_TITLE_INNER_MARGIN, // top margin
-                    referenceRect.width,
-                    textHeight
-                )
->>>>>>> 78314ca7
-        }
-
-        addTitle(
-            text,
-            labelSpec,
-            justification,
-            axisTitleBounds,
-            rotation,
-            className
-        )
-
-        if (DEBUG_DRAWING) {
-            drawDebugRect(axisTitleBounds, Color.LIGHT_BLUE)
         }
     }
 
