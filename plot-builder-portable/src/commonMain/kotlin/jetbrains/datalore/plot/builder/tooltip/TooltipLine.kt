/*
 * Copyright (c) 2020. JetBrains s.r.o.
 * Use of this source code is governed by the MIT license that can be found in the LICENSE file.
 */

package jetbrains.datalore.plot.builder.tooltip

import jetbrains.datalore.plot.base.interact.DataContext
import jetbrains.datalore.plot.base.interact.TooltipLineSpec
import jetbrains.datalore.plot.base.interact.TooltipLineSpec.DataPoint
import jetbrains.datalore.base.stringFormat.StringFormat

class TooltipLine(
    val label: String?,
    val pattern: String,
    val fields: List<ValueSource>
) : TooltipLineSpec {
    private val myLineFormatter = StringFormat(pattern).also {
        require(it.argsNumber == fields.size) { "Wrong number of arguments in pattern \'$pattern\' to format fields. Expected ${fields.size} arguments instead of ${it.argsNumber}" }
    }

    fun setDataContext(dataContext: DataContext) {
        fields.forEach { it.setDataContext(dataContext) }
    }

    override fun getDataPoint(index: Int): DataPoint? {
        val dataValues = fields.map { dataValue ->
            dataValue.getDataPoint(index) ?: return null
        }
        return if (dataValues.size == 1) {
            val dataValue = dataValues.single()
            DataPoint(
                label = chooseLabel(dataValue.label),
                value = myLineFormatter.format(dataValue.value),
                isContinuous = dataValue.isContinuous,
                aes = dataValue.aes,
                isAxis = dataValue.isAxis,
                isOutlier = dataValue.isOutlier
            )
        } else {
            DataPoint(
                label = chooseLabel(dataValues.joinToString(", ") { it.label ?: "" }),
                value = myLineFormatter.format(dataValues.map { it.value }),
                isContinuous = false,
                aes = null,
                isAxis = false,
                isOutlier = false
            )
        }
    }

    private fun chooseLabel(dataLabel: String?): String? {
        return when (label) {
            DEFAULT_LABEL_SPECIFIER -> dataLabel    // use default label (from data)
            else -> label                     // use the given label (can be null)
        }
    }

    companion object {
        fun defaultLineForValueSource(valueSource: ValueSource): TooltipLine = TooltipLine(
<<<<<<< HEAD
            label = DEFAULT_LABEL_SPECIFIER,
            pattern = LinePatternFormatter.valueInLinePattern(),
=======
            label = null,
            pattern = StringFormat.valueInLinePattern(),
>>>>>>> a831f510
            fields = listOf(valueSource)
        )
        private const val DEFAULT_LABEL_SPECIFIER = "@"
    }
}<|MERGE_RESOLUTION|>--- conflicted
+++ resolved
@@ -58,13 +58,8 @@
 
     companion object {
         fun defaultLineForValueSource(valueSource: ValueSource): TooltipLine = TooltipLine(
-<<<<<<< HEAD
             label = DEFAULT_LABEL_SPECIFIER,
-            pattern = LinePatternFormatter.valueInLinePattern(),
-=======
-            label = null,
             pattern = StringFormat.valueInLinePattern(),
->>>>>>> a831f510
             fields = listOf(valueSource)
         )
         private const val DEFAULT_LABEL_SPECIFIER = "@"
