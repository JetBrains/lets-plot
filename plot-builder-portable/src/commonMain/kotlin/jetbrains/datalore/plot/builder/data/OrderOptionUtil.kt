--- conflicted
+++ resolved
@@ -58,37 +58,6 @@
         varBindings: List<VarBinding>,
         orderOption: OrderOption
     ): DataFrame.OrderingSpec {
-<<<<<<< HEAD
-        val varBinding = varBindings.find { it.aes.name == orderOption.aesName }
-            ?: error("No variable binding for aes ${orderOption.aesName}")
-        var variable = varBinding.variable
-        var byVariable = orderOption.byVariable?.let { varName ->
-            variables.find { it.name == varName }
-                ?: error("Undefined variable '$varName' in order options. Full variable list: ${variables.map { "'${it.name}'" }}")
-        }
-        if (varBinding.aes == Aes.X && SamplingUtil.xVar(variables) != null) {
-            variable = SamplingUtil.xVar(variables)!!
-            byVariable = byVariable ?: varBinding.variable
-        }
-
-        // TODO Need to define the aggregate operation
-        return if (byVariable == null || byVariable == varBinding.variable) {
-            // Use ordering by the 'variable' without aggregation
-            DataFrame.OrderingSpec(
-                variable,
-                byVariable,
-                orderOption.orderDir
-            )
-        } else {
-            // Use ordering by the 'order_by' variable with the specified aggregation
-            DataFrame.OrderingSpec(
-                variable,
-                byVariable,
-                orderOption.orderDir,
-                aggregateOperation = { v: List<Double?> -> SeriesUtil.mean(v, defaultValue = null) }
-            )
-        }
-=======
         fun getVariableByName(varName: String): DataFrame.Variable {
             return variables.find { it.name == varName }
                 ?: error("Undefined variable '$varName' in order options. Full variable list: ${variables.map { "'${it.name}'" }}")
@@ -107,6 +76,25 @@
             orderOption.byVariable?.let(::getVariableByName),
             orderOption.getOrderDir()
         )
->>>>>>> ad6fe8b1
+        /*
+
+                // TODO Need to define the aggregate operation
+        return if (byVariable == null || byVariable == varBinding.variable) {
+            // Use ordering by the 'variable' without aggregation
+            DataFrame.OrderingSpec(
+                variable,
+                byVariable,
+                orderOption.orderDir
+            )
+        } else {
+            // Use ordering by the 'order_by' variable with the specified aggregation
+            DataFrame.OrderingSpec(
+                variable,
+                byVariable,
+                orderOption.orderDir,
+                aggregateOperation = { v: List<Double?> -> SeriesUtil.mean(v, defaultValue = null) }
+            )
+        }
+         */
     }
 }