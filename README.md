--- conflicted
+++ resolved
@@ -4,15 +4,9 @@
   <img src="https://img.shields.io/badge/License-MIT-yellow.svg" alt="Couldn't load MIT license svg"/>
 </a>
 
-<<<<<<< HEAD
-###
-
-**Lets-Plot** is an open-source plotting library for statistical data. It is implemented using the [Kotlin programming language](https://kotlinlang.org).
-=======
 ##
 
 **Lets-Plot** is an open-source plotting library for statistical data. 
->>>>>>> 9c99338d
 
 The design of Lets-Plot library is heavily influenced by Leland Wilkinson work [The Grammar of Graphics](https://www.goodreads.com/book/show/2549408.The_Grammar_of_Graphics) describing the deep features that underlie all statistical graphics.
 
@@ -21,31 +15,6 @@
 
 We provide ggplot2-like plotting API for Python and Kotlin users. 
 
-<<<<<<< HEAD
-
-## Lets-Plot for Python
-
-<a href="https://pypi.org/project/lets-plot/">
-  <img src="https://badge.fury.io/py/lets-plot.svg"/>
-</a>
-<br>
-<br>
-
-The `Lets-Plot for Python` package offers a ggplot-like API for data visualization in [Jupyter](https://jupyter-notebook.readthedocs.io/en/stable) notebooks 
-as well as in other notebooks like [Datalore](https://view.datalore.io/notebook/Zzg9EVS6i16ELQo3arzWsP), 
-[Kaggle](https://www.kaggle.com/alshan/lets-plot-quickstart) or [Colab](https://colab.research.google.com/drive/1o9rFQbkGqvvixYLTogrzIjFPp1ti2cH-).
-  
-You can even create plots using Python editor in PyCharm or IntelliJ IDEA (Scientific mode, the [Lets-Plot in SciView plugin](#pycharm_plugin) is required).   
-   
-Read the [documentation](https://lets-plot.org/index.html#installation) to learn more about the package installation and usage.
-
-Check out documentation on-line at https://lets-plot.org.
-                                 
-<img src="https://raw.githubusercontent.com/JetBrains/lets-plot/master/docs/examples/images/quickstart.png" alt="Couldn't load quickstart.png" width="505" height="260"/>
-
-
-## JVM, Kotlin/JS artifacts and Kotlin API
-=======
 
 ## Lets-Plot for Python
 
@@ -59,7 +28,6 @@
 
 
 ## Lets-Plot for Kotlin
->>>>>>> 9c99338d
 
 <a href="https://github.com/JetBrains/lets-plot-kotlin/releases/latest">
   <img src="https://img.shields.io/github/v/release/JetBrains/lets-plot-kotlin"/>
@@ -69,28 +37,13 @@
 
 You can use this API to embed charts into Kotlin/JVM and Kotlin/JS applications as well.
 
-<<<<<<< HEAD
-To learn more about embedding plots into JVM and Kotlin/JS apps see [README_DEV.md](https://github.com/JetBrains/lets-plot-kotlin/blob/master/README_DEV.md) in the [Lets-Plot Kotlin](https://github.com/JetBrains/lets-plot-kotlin) project on GitHub.
-
-=======
 *Lets-Plot for Kotlin* at GitHub: https://github.com/JetBrains/lets-plot-kotlin.
->>>>>>> 9c99338d
 
 ## "Lets-Plot in SciView" plugin
 
 [![JetBrains Plugins](https://img.shields.io/jetbrains/plugin/v/14379-lets-plot-in-sciview.svg)](http://plugins.jetbrains.com/plugin/14379-lets-plot-in-sciview)
 [![JetBrains plugins](https://img.shields.io/jetbrains/plugin/d/14379-lets-plot-in-sciview.svg)](http://plugins.jetbrains.com/plugin/14379-lets-plot-in-sciview)
 
-<<<<<<< HEAD
-The plugin adds support for interactive plots in IntelliJ-based IDEs with the enabled *Scientific mode*.
-
-The *Scientific mode* in PyCharm and in IntelliJ IDEA Python plugin provides support for interactive scientific computing and data visualization.
-
-To learn more about *Scientific mode* check these help pages:
-
-- [Scientific mode in PyCharm](https://www.jetbrains.com/help/pycharm/matplotlib-support.html)
-- [Scientific mode in IntelliJ IDEA](https://www.jetbrains.com/help/idea/matplotlib-support.html)
-=======
 *Scientific mode* in PyCharm and in IntelliJ IDEA provides support for interactive scientific computing and data visualization.
 
 [*Lets-Plot in SciView*](https://plugins.jetbrains.com/plugin/14379-lets-plot-in-sciview) plugin adds 
@@ -126,47 +79,12 @@
 
   - Pre-configured raster tilesets in new `lets_plot.tilesets` module.
   - Builtin blank maptiles.
->>>>>>> 9c99338d
 
   See: [Configuring basemap tiles](https://github.com/JetBrains/lets-plot/blob/master/docs/basemap_tiles.md).
 
-<<<<<<< HEAD
-<div>
-  <img src="https://raw.githubusercontent.com/JetBrains/lets-plot/master/docs/examples/images/pycharm_quickstart.png" alt="Couldn't load pycharm_quickstart.png" width="537" height="188"/>
-  <img src="https://raw.githubusercontent.com/JetBrains/lets-plot/master/docs/examples/images/pycharm_logo.png" alt="Couldn't load pycharm_logo.png" width="50" height="50"/>
-</div>
-<div>
-  <img src="https://raw.githubusercontent.com/JetBrains/lets-plot/master/docs/examples/images/pycharm_map_fr_low_65.gif" alt="Couldn't load pycharm_map_fr_low_65.png" width="537" height="220"/>
-</div>
-=======
 ## Change Log
->>>>>>> 9c99338d
 
 See [CHANGELOG.md](https://github.com/JetBrains/lets-plot/blob/master/CHANGELOG.md) for other changes and fixes.
-
-## What is new in 2.1.0
-                      
-- Upgraded dependencies:
-
-  - Kotlin: 1.5.21
-  - Apache Batik: 1.14 [[#398](https://github.com/JetBrains/lets-plot/issues/398)]
-
-- Ordering categories:
- 
-  New parameters added to the `as_discrete` function:
-
-  - `order_by` (string) - the name of the variable by which the ordering will be performed;
-  - `order` (int) - the ordering direction: 1 for ascending direction and -1 for descending (default).
-
-  See: [as_discrete](https://github.com/JetBrains/lets-plot/blob/master/docs/as_discrete.md).
-
-- Interactive maps:
-
-  - Pre-configured raster tilesets in new `lets_plot.tilesets` module.
-  - Builtin blank maptiles.
-
-  See: [Configuring basemap tiles](https://github.com/JetBrains/lets-plot/blob/master/docs/basemap_tiles.md).
-
 
 ## License
 
