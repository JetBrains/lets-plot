/*
 * Copyright (c) 2024. JetBrains s.r.o.
 * Use of this source code is governed by the MIT license that can be found in the LICENSE file.
 */

import org.gradle.internal.os.OperatingSystem
import org.gradle.jvm.tasks.Jar
import org.jetbrains.kotlin.gradle.dsl.JvmTarget
import org.jetbrains.kotlin.gradle.dsl.KotlinCommonCompilerOptions
import org.jetbrains.kotlin.gradle.dsl.KotlinJvmProjectExtension
import org.jetbrains.kotlin.gradle.dsl.KotlinMultiplatformExtension
import org.jetbrains.kotlin.gradle.tasks.KotlinJvmCompile
import java.io.FileNotFoundException
import java.util.*
import kotlin.plus

plugins {
    kotlin("multiplatform") apply false
    kotlin("js") apply false
    id("io.github.gradle-nexus.publish-plugin") version "1.3.0"
    id("org.openjfx.javafxplugin") version "0.1.0" apply false
}


fun ExtraPropertiesExtension.getOrNull(name: String): Any? = if (has(name)) {
    get(name)
} else {
    null
}


val os: OperatingSystem = OperatingSystem.current()
val letsPlotTaskGroup by extra { "lets-plot" }

allprojects {
    group = "org.jetbrains.lets-plot"
<<<<<<< HEAD
//    version = "4.6.1-SNAPSHOT" // see also: python-package/lets_plot/_version.py
    version = "0.0.0-SNAPSHOT"  // for local publishing only
=======
    version = "4.6.2-SNAPSHOT" // see also: python-package/lets_plot/_version.py
//    version = "0.0.0-SNAPSHOT"  // for local publishing only
>>>>>>> 9460330a

    // Generate JVM 1.8 bytecode
    tasks.withType<KotlinJvmCompile>().configureEach {
        compilerOptions.jvmTarget.set(JvmTarget.JVM_1_8)
    }

    tasks.withType<JavaCompile>().configureEach {
        sourceCompatibility = "1.8"
        targetCompatibility = "1.8"
    }

    repositories {
        mavenCentral()
    }
}


// Read build settings from commandline parameters (for build_release.py script):
fun readPropertiesFromParameters() {
    val properties = Properties()
    if (project.hasProperty("enable_python_package")) {
        properties["enable_python_package"] = project.property("enable_python_package")
    }
    if (properties.getProperty("enable_python_package").toBoolean()) {
        properties["python.bin_path"] = project.property("python.bin_path")
        properties["python.include_path"] = project.property("python.include_path")
    }
    if (!os.isWindows) {
        properties["architecture"] = project.property("architecture")
    }
    for (property in properties) {
        extra[property.key as String] = property.value
    }
}

// Read build settings from local.properties:
fun readPropertiesFromFile() {
    val properties = Properties()
    val localPropsFileName = "local.properties"

    if (project.file(localPropsFileName).exists()) {
        properties.load(project.file(localPropsFileName).inputStream())
    } else {
        throw FileNotFoundException(
            "$localPropsFileName file not found!\n" +
                    "Check ${localPropsFileName}_template file for the template."
        )
    }

    if (!os.isWindows) {
        // Only 64bit version can be built for Windows, so the arch parameter is not needed and may not be set.
        assert(properties["architecture"] != null)
    }

    if (properties.getProperty("enable_python_package").toBoolean()) {
        val pythonBinPath = properties["python.bin_path"]
        val pythonIncludePath = properties["python.include_path"]

        assert(pythonBinPath != null)
        assert(pythonIncludePath != null)

        if (!os.isWindows) {
            val execResult = providers.exec {
                commandLine(
                    "${pythonBinPath}/python",
                    "-c",
                    "import platform; print(platform.machine())"
                )
            }
            val getArchOutput = execResult.standardOutput.asText.get()

            val currentPythonArch = getArchOutput.toString().trim()
            if (currentPythonArch != properties["architecture"]) {
                throw IllegalArgumentException(
                    "Project and Python architectures don't match!\n" +
                            " - Value, from your '${localPropsFileName}' file: ${properties["architecture"]}\n" +
                            " - Your Python architecture: ${currentPythonArch}\n" +
                            "Check your '${localPropsFileName}' file."
                )
            }
        }
    }
    for (property in properties) {
        extra[property.key as String] = property.value
    }
}

// For build_release.py settings will be read from commandline parameters.
// In other cases, settings will be read from local.properties.
if (project.hasProperty("build_release")) {
    readPropertiesFromParameters()
} else {
    readPropertiesFromFile()
}


// Maven publication settings:
// define local Maven Repository path:
val localMavenRepository by extra { "$rootDir/.maven-publish-dev-repo" }
// define Sonatype nexus repository manager settings:
val sonatypeUsername = extra.getOrNull("sonatype.username") ?: ""
val sonatypePassword = extra.getOrNull("sonatype.password") ?: ""
val sonatypeProfileID = extra.getOrNull("sonatype.profileID") ?: ""

nexusPublishing {
    repositories {
        register("maven") {
            username.set(sonatypeUsername as String)
            password.set(sonatypePassword as String)
            stagingProfileId.set(sonatypeProfileID as String)
            nexusUrl.set(uri("https://oss.sonatype.org/service/local/"))
            snapshotRepositoryUrl.set(uri("https://oss.sonatype.org/content/repositories/snapshots/"))
        }
    }
}

// Publish some sub-projects as Kotlin Multi-project libraries.
val publishLetsPlotCoreModulesToMavenLocalRepository by tasks.registering {
    group = letsPlotTaskGroup
}

val publishLetsPlotCoreModulesToMavenRepository by tasks.registering {
    group = letsPlotTaskGroup
}

// Generating JavaDoc task for each publication task.
// Fixes "Task ':canvas:publishJsPublicationToMavenRepository' uses this output of task ':canvas:signJvmPublication'
// without declaring an explicit or implicit dependency" error.
// Issues:
//  - https://github.com/gradle-nexus/publish-plugin/issues/208
//  - https://github.com/gradle/gradle/issues/26091
//
fun getJarJavaDocsTask(distributeName: String): TaskProvider<Jar> {
    return tasks.register<Jar>("${distributeName}JarJavaDoc") {
        archiveClassifier.set("javadoc")
        from("$rootDir/README.md")
        archiveBaseName.set(distributeName)
    }
}

// Configure native targets for python-extension dependencies.
subprojects {
    val pythonExtensionModules = listOf(
        "commons",
        "canvas",
        "datamodel",
        "plot-base",
        "plot-builder",
        "plot-stem",
        "plot-raster",
        "platf-native",
        "demo-and-test-shared"
    )
    val projectArchitecture = rootProject.extra.getOrNull("architecture")

    if (name in pythonExtensionModules) {
        apply(plugin = "org.jetbrains.kotlin.multiplatform")

        configure<KotlinMultiplatformExtension> {
            if (os.isMacOsX && projectArchitecture == "x86_64") {
                macosX64()
            } else if (os.isMacOsX && projectArchitecture == "arm64") {
                if (project.hasProperty("build_release")) {
                    macosX64()
                    macosArm64()
                } else {
                    macosArm64()
                }
            } else if (os.isLinux) {
                if (project.hasProperty("build_release")) {
                    linuxX64()
                    linuxArm64()
                } else if (projectArchitecture == "x86_64") {
                    if (name == "platf-native") {
                        linuxX64 {
                            compilations.forEach {
                                println("compilation: ${project.name}.$it")
                            }
                            compilations.forEach {
                                it.apply {
                                    val imagemagick by cinterops.creating {
                                        compilerOpts(
                                            "-I/usr/local/include/ImageMagick-7/",
                                            "-DMAGICKCORE_HDRI_ENABLE=1"
                                        )
                                        defFile = file("src/nativeInterop/cinterop/imagemagick.def")
                                    }
                                }
                            }
                            // Configure linker options for all binaries, including tests
                            binaries {
                                // Apply linker options to all binaries
                                all {
                                    println("linkerOpts: ${project.name}.$this")
                                    linkerOpts += listOf(
                                        "-L/home/ikupriyanov/Downloads/output/lib",
                                        "-lfontconfig",
                                        "-lpng"
                                    )
                                }

                                // Configure a static library
                                staticLib {
                                    // Add any additional linker options if needed
                                }

                                // Ensure test binaries inherit the same linker options
                                //test {
                                //    linkerOpts += listOf(
                                //        "-L/home/ikupriyanov/Downloads/output/lib",
                                //        "-lfontconfig",
                                //        "-lpng"
                                //    )
                                //}
                            }
                        }
                    } else {
                        linuxX64()
                    }
                }
            } else if (os.isWindows) {
                mingwX64()
            } else {
                throw Exception("Unsupported platform! Check project settings.")
            }
        }
    }
}

// Configure Lets-Plot Core multiplatform modules.
val multiPlatformCoreModulesForPublish = listOf(
    "commons",
    "datamodel",
    "canvas",
    "gis",
    "livemap",
    "plot-base",
    "plot-builder",
    "plot-stem",
    "plot-livemap"
)

subprojects {
    if (name in multiPlatformCoreModulesForPublish) {
        apply(plugin = "org.jetbrains.kotlin.multiplatform")
        // For `jvmSourcesJar` task:
        configure<KotlinMultiplatformExtension> {
            jvm()
        }
    }
}

// Configure Lets-Plot Core JVM modules.
val jvmCoreModulesForPublish = listOf(
    "platf-awt",
    "platf-batik",
    "platf-jfx-swing"
)

subprojects {
    if (name in jvmCoreModulesForPublish) {
        apply(plugin = "org.jetbrains.kotlin.jvm")
        apply(plugin = "maven-publish")

        configure<KotlinJvmProjectExtension> {
            tasks.register<Jar>("${name}-sources") {
                archiveClassifier.set("sources")
                from(sourceSets.getByName("main").kotlin.srcDirs)
            }
        }

        configure<PublishingExtension> {
            publications {
                register(name, MavenPublication::class) {
                    groupId = project.group as String
                    artifactId = name
                    version = project.version as String

                    artifact(tasks["jar"])
                    artifact(tasks["${name}-sources"])
                }
            }
        }
    }
}

// Configure Maven publication for Lets-Plot Core modules.
subprojects {
    if (name in multiPlatformCoreModulesForPublish + jvmCoreModulesForPublish) {
        apply(plugin = "maven-publish")
        apply(plugin = "signing")
        // Do not publish 'native' targets:
        val targetsToPublish = listOf(
            "platf-awt",
            "platf-batik",
            "platf-jfx-swing",
            "jvm",
            "js",
            "kotlinMultiplatform",
            "metadata"
        )

        configure<PublishingExtension> {
            publications {
                withType(MavenPublication::class) {
                    if (name in targetsToPublish) {
                        // Configure this publication.
                        artifact(getJarJavaDocsTask("${name}-${project.name}"))

                        pom {
                            name = "Lets-Plot core artifact"
                            description = "A part of the Lets-Plot library."

                            url = "https://github.com/JetBrains/lets-plot"
                            licenses {
                                license {
                                    name = "MIT"
                                    url = "https://raw.githubusercontent.com/JetBrains/lets-plot/master/LICENSE"
                                }
                            }
                            developers {
                                developer {
                                    id = "jetbrains"
                                    name = "JetBrains"
                                    email = "lets-plot@jetbrains.com"
                                }
                            }
                            scm {
                                url = "https://github.com/JetBrains/lets-plot"
                            }
                        }
                    }
                }
            }
            repositories {
                mavenLocal {
                    url = uri(localMavenRepository)
                }
            }
        }
        afterEvaluate {
            // Add LICENSE file to the META-INF folder inside published JAR files.
            tasks.filterIsInstance<Jar>()
                .forEach {
                    if (it.name == "jvmJar" || it.name == "jar") { // "jar" for 'org.jetbrains.kotlin.jvm' plugin
                        it.metaInf {
                            from("$rootDir") {
                                include("LICENSE")
                            }
                        }
                    }
                }

            // Configure artifacts signing process for release versions.
            val publicationsToSign = mutableListOf<Publication>()

            for (task in tasks.withType(PublishToMavenRepository::class)) {
                if (task.publication.name in targetsToPublish) {
                    val repoName = task.repository.name

                    if (repoName == "MavenLocal") {
                        publishLetsPlotCoreModulesToMavenLocalRepository.configure {
                            dependsOn += task
                        }
                    } else if (repoName == "maven") {
                        publishLetsPlotCoreModulesToMavenRepository.configure {
                            dependsOn += task
                        }
                        publicationsToSign.add(task.publication)
                    } else {
                        throw IllegalStateException("Repository expected: 'MavenLocal' or 'maven' but was: '$repoName'.")
                    }
                }
            }
            // Sign artifacts.
            publicationsToSign.forEach {
                if (!project.version.toString().contains("SNAPSHOT")) {
                    configure<SigningExtension> {
                        sign(it)
                    }
                }
            }
        }
    }
}

// Fix warnings in all projects.
subprojects {
    fun KotlinCommonCompilerOptions.configCompilerWarnings() {
        freeCompilerArgs.addAll(
            // Suppress expect/actual classes are in Beta warning.
            "-Xexpect-actual-classes",

            // Non-public primary constructor is exposed via the generated 'copy()' method of the 'data' class.
            // Kotlin 2.0 feature.
            //"-Xconsistent-data-class-copy-visibility",

            // Enable all warnings as errors.
            // Disabled because even with the Suppress("unused") the warnings may still happen:
            // (https://github.com/JetBrains/lets-plot/blob/f5af69befdd2fa963672d3b1d9992f3635f64840/plot-base/src/commonMain/kotlin/org/jetbrains/letsPlot/core/interact/mouse/MouseDragInteraction.kt#L70)
            //"-Werror"
        )
    }
    plugins.withId("org.jetbrains.kotlin.multiplatform") {
        extensions.configure<KotlinMultiplatformExtension> {
            targets.configureEach {
                compilations.configureEach {
                    compileTaskProvider.get().compilerOptions {
                        configCompilerWarnings()
                    }
                }
            }
        }
    }

    // Koltin 2.0
    //plugins.withId("org.jetbrains.kotlin.jvm") {
    //    extensions.configure<KotlinJvmExtension> {
    //        compilerOptions {
    //            configCompilerWarnings()
    //            jvmTarget.set(JvmTarget.JVM_1_8)
    //        }
    //    }
    //}

    plugins.withId("org.jetbrains.kotlin.jvm") {
        extensions.configure<KotlinJvmProjectExtension> {
            compilerOptions {
                configCompilerWarnings()
                jvmTarget.set(JvmTarget.JVM_1_8)
            }
        }
    }
}<|MERGE_RESOLUTION|>--- conflicted
+++ resolved
@@ -34,13 +34,8 @@
 
 allprojects {
     group = "org.jetbrains.lets-plot"
-<<<<<<< HEAD
-//    version = "4.6.1-SNAPSHOT" // see also: python-package/lets_plot/_version.py
+//    version = "4.6.2-SNAPSHOT" // see also: python-package/lets_plot/_version.py
     version = "0.0.0-SNAPSHOT"  // for local publishing only
-=======
-    version = "4.6.2-SNAPSHOT" // see also: python-package/lets_plot/_version.py
-//    version = "0.0.0-SNAPSHOT"  // for local publishing only
->>>>>>> 9460330a
 
     // Generate JVM 1.8 bytecode
     tasks.withType<KotlinJvmCompile>().configureEach {
