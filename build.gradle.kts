/*
 * Copyright (c) 2024. JetBrains s.r.o.
 * Use of this source code is governed by the MIT license that can be found in the LICENSE file.
 */

import java.util.*
import org.gradle.internal.os.OperatingSystem
import org.gradle.jvm.tasks.Jar
import org.jetbrains.kotlin.gradle.dsl.KotlinMultiplatformExtension
import java.io.ByteArrayOutputStream
import java.io.FileNotFoundException

plugins {
    kotlin("multiplatform") apply false
    kotlin("js") apply false
    id("io.github.gradle-nexus.publish-plugin") version "1.3.0"
}


fun ExtraPropertiesExtension.getOrNull(name: String): Any? = if (has(name)) { get(name) } else { null }


val os: OperatingSystem = OperatingSystem.current()
val letsPlotTaskGroup by extra { "lets-plot" }

allprojects {
    group = "org.jetbrains.lets-plot"
    version = "4.4.2-SNAPSHOT" // see also: python-package/lets_plot/_version.py
<<<<<<< HEAD
=======
//    version = "0.0.0-SNAPSHOT"  // for local publishing only
>>>>>>> fd417085

    // Generate JVM 1.8 bytecode
    tasks.withType<org.jetbrains.kotlin.gradle.tasks.KotlinCompile>().configureEach {
        kotlinOptions {
            jvmTarget = "1.8"
        }
    }

    tasks.withType<JavaCompile>().configureEach {
        sourceCompatibility = "1.8"
        targetCompatibility = "1.8"
    }

    fun getJfxPlatform(): String {
        if (os.isWindows()) {
            return "win"
        } else if (os.isLinux()) {
            return "linux"
        } else if (os.isMacOsX()) {
            return "mac"
        } else {
            return "unknown"
        }
    }

    val jfxPlatformResolved by extra { getJfxPlatform() }

    repositories {
        mavenCentral()
    }
}


// Read build settings from commandline parameters (for build_release.py script):
fun readPropertiesFromParameters() {
    val properties = Properties()
    if (project.hasProperty("enable_python_package")) {
        properties["enable_python_package"] = project.property("enable_python_package")
    }
    if (properties.getProperty("enable_python_package").toBoolean()) {
        properties["python.bin_path"] = project.property("python.bin_path")
        properties["python.include_path"] = project.property("python.include_path")
    }
    if (!os.isWindows) {
        properties["architecture"] = project.property("architecture")
    }
    for (property in properties) {
        extra[property.key as String] = property.value
    }
}

// Read build settings from local.properties:
fun readPropertiesFromFile() {
    val properties = Properties()
    val localPropsFileName = "local.properties"

    if (project.file(localPropsFileName).exists()) {
        properties.load(project.file(localPropsFileName).inputStream())
    } else {
        throw FileNotFoundException(
            "${localPropsFileName} file not found!\n" +
                    "Check ${localPropsFileName}_template file for the template."
        )
    }

    if (!os.isWindows) {
        // Only 64bit version can be built for Windows, so the arch parameter is not needed and may not be set.
        assert(properties["architecture"] != null)
    }

    if (properties.getProperty("enable_python_package").toBoolean()) {
        val pythonBinPath = properties["python.bin_path"]
        val pythonIncludePath = properties["python.include_path"]

        assert(pythonBinPath != null)
        assert(pythonIncludePath != null)

        if (!os.isWindows) {
            val getArchOutput = ByteArrayOutputStream()
            exec {
                commandLine(
                    "${pythonBinPath}/python",
                    "-c",
                    "import platform; print(platform.machine())"
                )
                standardOutput = getArchOutput
            }

            val currentPythonArch = getArchOutput.toString().trim()
            if (currentPythonArch != properties["architecture"]) {
                throw IllegalArgumentException(
                    "Project and Python architectures don't match!\n" +
                            " - Value, from your '${localPropsFileName}' file: ${properties["architecture"]}\n" +
                            " - Your Python architecture: ${currentPythonArch}\n" +
                            "Check your '${localPropsFileName}' file."
                )
            }
        }
    }
    for (property in properties) {
        extra[property.key as String] = property.value
    }
}

// For build_release.py settings will be read from commandline parameters.
// In other cases, settings will be read from local.properties.
if (project.hasProperty("build_release")) {
    readPropertiesFromParameters()
} else {
    readPropertiesFromFile()
}


// Maven publication settings:
// define local Maven Repository path:
val localMavenRepository by extra { "$rootDir/.maven-publish-dev-repo" }
// define Sonatype nexus repository manager settings:
val sonatypeUsername = extra.getOrNull("sonatype.username")?: ""
val sonatypePassword = extra.getOrNull("sonatype.password")?: ""
val sonatypeProfileID = extra.getOrNull("sonatype.profileID")?: ""

nexusPublishing {
    repositories {
        register("maven") {
            username.set(sonatypeUsername as String)
            password.set(sonatypePassword as String)
            stagingProfileId.set(sonatypeProfileID as String)
            nexusUrl.set(uri("https://oss.sonatype.org/service/local/"))
            snapshotRepositoryUrl.set(uri("https://oss.sonatype.org/content/repositories/snapshots/"))
        }
    }
}

// Publish some sub-projects as Kotlin Multi-project libraries.
val publishLetsPlotCoreModulesToMavenLocalRepository by tasks.registering {
    group=letsPlotTaskGroup
}

val publishLetsPlotCoreModulesToMavenRepository by tasks.registering {
    group=letsPlotTaskGroup
}

// Generating JavaDoc task for each publication task.
// Fixes "Task ':canvas:publishJsPublicationToMavenRepository' uses this output of task ':canvas:signJvmPublication'
// without declaring an explicit or implicit dependency" error.
// Issues:
//  - https://github.com/gradle-nexus/publish-plugin/issues/208
//  - https://github.com/gradle/gradle/issues/26091
//
fun getJarJavaDocsTask(distributeName:String): TaskProvider<Jar> {
    return tasks.register<Jar>("${distributeName}JarJavaDoc") {
        archiveClassifier.set("javadoc")
        from("$rootDir/README.md")
        archiveBaseName.set(distributeName)
    }
}


subprojects {
    val pythonExtensionModules = listOf(
        "commons",
        "datamodel",
        "plot-base",
        "plot-builder",
        "plot-stem",
        "platf-native",
        "demo-and-test-shared"
    )
    val projectArchitecture = rootProject.extra.getOrNull("architecture")

    if (name in pythonExtensionModules) {
        apply(plugin = "org.jetbrains.kotlin.multiplatform")

        configure<KotlinMultiplatformExtension> {
            if (os.isMacOsX && projectArchitecture == "x86_64") {
                macosX64()
            } else if (os.isMacOsX && projectArchitecture == "arm64") {
                if (project.hasProperty("build_release")) {
                    macosX64()
                    macosArm64()
                } else {
                    macosArm64()
                }
            } else if (os.isLinux) {
                if (project.hasProperty("build_release")) {
                    linuxX64()
                    linuxArm64()
                } else if (projectArchitecture == "x86_64") {
                    linuxX64()
                }
            } else if (os.isWindows) {
                mingwX64()
            } else {
                throw Exception("Unsupported platform! Check project settings.")
            }
        }
    }

    val coreModulesForPublish = listOf(
        "commons",
        "datamodel",
        "canvas",
        "gis",
        "livemap",
        "plot-base",
        "plot-builder",
        "plot-stem",
        "plot-livemap",
        "platf-awt",
        "platf-batik",
        "platf-jfx-swing",
        "deprecated-in-v4"
    )

    if (name in coreModulesForPublish) {
        apply(plugin = "org.jetbrains.kotlin.multiplatform")
        apply(plugin = "maven-publish")
        apply(plugin = "signing")

        // For `jvmSourcesJar` task:
        configure<KotlinMultiplatformExtension> {
            jvm()
        }

        // Do not publish 'native' targets:
        val publicationsToPublish = listOf("jvm", "js", "kotlinMultiplatform", "metadata")

        configure<PublishingExtension> {
            publications {
                withType(MavenPublication::class) {
                    if (name in publicationsToPublish) {
                        // Configure this publication.
                        artifact(getJarJavaDocsTask("${name}-${project.name}"))

                        pom {
                            name = "Lets-Plot core artifact"
                            description = "A part of the Lets-Plot library."

                            url = "https://github.com/JetBrains/lets-plot"
                            licenses {
                                license {
                                    name = "MIT"
                                    url = "https://raw.githubusercontent.com/JetBrains/lets-plot/master/LICENSE"
                                }
                            }
                            developers {
                                developer {
                                    id = "jetbrains"
                                    name = "JetBrains"
                                    email = "lets-plot@jetbrains.com"
                                }
                            }
                            scm {
                                url = "https://github.com/JetBrains/lets-plot"
                            }
                        }
                    }
                }
            }
            repositories {
                mavenLocal {
                    url = uri(localMavenRepository)
                }
            }
        }

        afterEvaluate {
            // Add LICENSE file to the META-INF folder inside published JAR files.
            tasks.named<Jar>("jvmJar") {
                metaInf {
                    from("$rootDir") {
                        include("LICENSE")
                    }
                }
            }

            // Configure artifacts signing process for release versions.
            val publicationsToSign = mutableListOf<Publication>()

            for (task in tasks.withType(PublishToMavenRepository::class)) {
                if (task.publication.name in publicationsToPublish) {
                    val repoName = task.repository.name

                    if (repoName == "MavenLocal") {
                        publishLetsPlotCoreModulesToMavenLocalRepository.configure {
                            dependsOn += task
                        }
                    } else if (repoName == "maven") {
                        publishLetsPlotCoreModulesToMavenRepository.configure {
                            dependsOn += task
                        }
                            publicationsToSign.add(task.publication)
                    } else {
                        throw IllegalStateException("Repository expected: 'MavenLocal' or 'maven' but was: '$repoName'.")
                    }
                }
            }
            // Sign artifacts.
            publicationsToSign.forEach {
                if (!project.version.toString().contains("SNAPSHOT")) {
                    configure<SigningExtension> {
                        sign(it)
                    }
                }
            }
        }
    }
}<|MERGE_RESOLUTION|>--- conflicted
+++ resolved
@@ -26,10 +26,7 @@
 allprojects {
     group = "org.jetbrains.lets-plot"
     version = "4.4.2-SNAPSHOT" // see also: python-package/lets_plot/_version.py
-<<<<<<< HEAD
-=======
 //    version = "0.0.0-SNAPSHOT"  // for local publishing only
->>>>>>> fd417085
 
     // Generate JVM 1.8 bytecode
     tasks.withType<org.jetbrains.kotlin.gradle.tasks.KotlinCompile>().configureEach {
