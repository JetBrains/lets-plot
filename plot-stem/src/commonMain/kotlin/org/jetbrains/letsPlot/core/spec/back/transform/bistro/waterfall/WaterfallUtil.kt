/*
 * Copyright (c) 2024. JetBrains s.r.o.
 * Use of this source code is governed by the MIT license that can be found in the LICENSE file.
 */

package org.jetbrains.letsPlot.core.spec.back.transform.bistro.waterfall

import org.jetbrains.letsPlot.core.spec.back.transform.bistro.waterfall.Option.WaterfallBox
import org.jetbrains.letsPlot.core.spec.back.transform.bistro.waterfall.Option.WaterfallConnector
import org.jetbrains.letsPlot.core.spec.back.transform.bistro.waterfall.Option.WaterfallLabel
import org.jetbrains.letsPlot.core.commons.data.SeriesUtil
import org.jetbrains.letsPlot.core.plot.base.data.DataFrameUtil
import org.jetbrains.letsPlot.core.spec.back.transform.bistro.waterfall.WaterfallPlotOptionsBuilder.FlowType
import org.jetbrains.letsPlot.core.spec.back.transform.bistro.waterfall.WaterfallPlotOptionsBuilder.Companion.OTHER_NAME
import kotlin.math.*

internal object WaterfallUtil {
    fun groupBy(
        data: Map<String, List<*>>,
        group: String?
    ): List<Map<String, List<*>>> {
        return if (group != null && group in data.keys) {
            val groupValues = data.getValue(group)
            val result = mutableListOf<Map<String, List<*>>>()
            for (g in groupValues.distinct()) {
                val indices = groupValues.withIndex().map { (i, v) -> Pair(i, v) }.filter { (i, v) -> v == g }.unzip().first
                result.add(data.entries.associate { (k, v) -> k to v.slice(indices) })
            }
            result
        } else {
            listOf(data)
        }
    }

    fun concat(datasets: List<Map<String, List<*>>>): Map<String, List<*>> {
        val keys = datasets.firstOrNull { data -> data.keys.any() }?.keys ?: return emptyBoxStat()
        return keys.associateWith { key ->
            datasets.map { data -> data[key] ?: emptyList<Any?>() }
                    .fold(emptyList<Any?>()) { result, values -> result + values }
        }
    }

    fun calculateBoxStat(
        data: Map<String, List<*>>,
        x: String,
        y: String,
        calcTotal: Boolean,
        sortedValue: Boolean,
        threshold: Double?,
        maxValues: Int?,
        initialX: Int,
        initialY: Double,
        base: Double,
        flowTypeTitles: Map<FlowType, FlowType.FlowTypeData>
    ): Map<String, List<*>> {
        val (xs, ys) = extractXYSeries(data, x, y)
            .let { sortXYSeries(it, sortedValue) }
            .let { filterXYSeries(it, threshold, maxValues) }
        if (xs.isEmpty()) {
<<<<<<< HEAD
            return emptyBoxStat()
=======
            return mapOf(
                WaterfallBox.Var.X to emptyList(),
                WaterfallBox.Var.XLAB to emptyList(),
                WaterfallBox.Var.YMIN to emptyList<Double>(),
                WaterfallBox.Var.YMAX to emptyList<Double>(),
                WaterfallBox.Var.FLOW_TYPE to emptyList<String>(),
                WaterfallBox.Var.INITIAL to emptyList<Double>(),
                WaterfallBox.Var.CUMULATIVE_SUM to emptyList<Double>(),
                WaterfallBox.Var.DIFFERENCE to emptyList<Double>(),
            )
>>>>>>> e345487e
        }
        val yPrev = ys.runningFold(initialY) { sum, value -> sum + value }.dropLast(1)
        val yNext = ys.runningFold(initialY) { sum, value -> sum + value }.drop(1)
        val (yMin, yMax) = (yPrev zip yNext).map { (x, y) -> Pair(min(x, y), max(x, y)) }.unzip()
        val flowType = ys.map { if (it >= 0) flowTypeTitles.getValue(FlowType.INCREASE).title else flowTypeTitles.getValue(FlowType.DECREASE).title }

        val calculateLast: (Any?) -> List<Any?> = { if (calcTotal && ys.isNotEmpty()) listOf(it) else emptyList() }
        val xsLast = calculateLast(flowTypeTitles[FlowType.TOTAL]?.title)
        val ysLast = calculateLast(yNext.last() - (base + initialY + ys.first()))
        val yPrevLast = calculateLast(base + initialY + ys.first())
        val yNextLast = calculateLast(yNext.last())
        val yMinLast = calculateLast(min(yNext.last(), base))
        val yMaxLast = calculateLast(max(yNext.last(), base))
        val flowTypeLast = calculateLast(flowTypeTitles[FlowType.TOTAL]?.title)

        return mapOf(
<<<<<<< HEAD
            WaterfallBox.Var.X to (xs + xsLast).indices.map { (initialX + it).toDouble() }.toList(),
=======
            WaterfallBox.Var.X to (xs + xsLast).indices.map { it.toDouble() }.toList(),
>>>>>>> e345487e
            WaterfallBox.Var.XLAB to xs + xsLast,
            WaterfallBox.Var.YMIN to yMin + yMinLast,
            WaterfallBox.Var.YMAX to yMax + yMaxLast,
            WaterfallBox.Var.FLOW_TYPE to flowType + flowTypeLast,
            WaterfallBox.Var.INITIAL to yPrev + yPrevLast,
            WaterfallBox.Var.CUMULATIVE_SUM to yNext + yNextLast,
            WaterfallBox.Var.DIFFERENCE to ys + ysLast,
        )
    }

    private fun emptyBoxStat(): Map<String, List<*>> {
        return mapOf(
            WaterfallBox.Var.X to emptyList(),
            WaterfallBox.Var.XLAB to emptyList(),
            WaterfallBox.Var.YMIN to emptyList<Double>(),
            WaterfallBox.Var.YMAX to emptyList<Double>(),
            WaterfallBox.Var.FLOW_TYPE to emptyList<String>(),
            WaterfallBox.Var.INITIAL to emptyList<Double>(),
            WaterfallBox.Var.CUMULATIVE_SUM to emptyList<Double>(),
            WaterfallBox.Var.DIFFERENCE to emptyList<Double>(),
        )
    }

    fun calculateConnectorStat(
        boxData: Map<String, List<*>>
    ): Map<String, List<*>> {
        return mapOf(
            WaterfallConnector.Var.X to boxData.getValue(WaterfallBox.Var.X).dropLast(1),
            WaterfallConnector.Var.Y to boxData.getValue(WaterfallBox.Var.CUMULATIVE_SUM).dropLast(1),
        )
    }

    fun calculateLabelStat(
        boxData: Map<String, List<*>>,
<<<<<<< HEAD
        totalTitle: String?
=======
        calcTotal: Boolean
>>>>>>> e345487e
    ): Map<String, List<*>> {
        @Suppress("UNCHECKED_CAST")
        val yMin = boxData.getValue(WaterfallBox.Var.YMIN) as List<Double>
        if (yMin.isEmpty()) {
            return mapOf(
                WaterfallLabel.Var.X to emptyList(),
                WaterfallLabel.Var.Y to emptyList<Double>(),
                WaterfallLabel.Var.LABEL to emptyList(),
                WaterfallLabel.Var.FLOW_TYPE to emptyList<String>()
            )
        }
        @Suppress("UNCHECKED_CAST")
        val yMax = boxData.getValue(WaterfallBox.Var.YMAX) as List<Double>
        val ys = (yMin zip yMax).map { (min, max) -> (min + max) / 2 }
        val dys = boxData.getValue(WaterfallBox.Var.DIFFERENCE)
<<<<<<< HEAD
        val cumulativeSum = boxData.getValue(WaterfallBox.Var.CUMULATIVE_SUM)
        val flowType = boxData.getValue(WaterfallBox.Var.FLOW_TYPE)
        val labels = flowType.indices.map { i ->
            if (totalTitle != null && flowType[i] == totalTitle) {
                cumulativeSum[i]
            } else {
                dys[i]
            }
=======
        val labels = if (!calcTotal) {
            dys
        } else {
            dys.dropLast(1) + boxData.getValue(WaterfallBox.Var.CUMULATIVE_SUM).last()
>>>>>>> e345487e
        }
        return mapOf(
            WaterfallLabel.Var.X to boxData.getValue(WaterfallBox.Var.X),
            WaterfallLabel.Var.Y to ys,
            WaterfallLabel.Var.LABEL to labels,
            WaterfallLabel.Var.FLOW_TYPE to boxData.getValue(WaterfallBox.Var.FLOW_TYPE)
        )
    }

    private fun extractXYSeries(
        data: Map<String, List<*>>,
        x: String,
        y: String
    ): Pair<List<Any>, List<Double>> {
        val df = DataFrameUtil.fromMap(data)
        val xVar = DataFrameUtil.findVariableOrFail(df, x)
        val yVar = DataFrameUtil.findVariableOrFail(df, y)
        val xs = df[xVar].map { it?.toString() }
        val ys = df.getNumeric(yVar)
        return (xs zip ys)
            .filter { (x, y) -> x != null && SeriesUtil.isFinite(y) }
            .map { (x, y) -> Pair(x!!, y!!) }
            .unzip()
    }

    private fun sortXYSeries(
        xySeries: Pair<List<Any>, List<Double>>,
        sortedValue: Boolean
    ): Pair<List<Any>, List<Double>> {
        if (!sortedValue) return xySeries
        return (xySeries.first zip xySeries.second)
            .sortedByDescending { (_, y) -> y.absoluteValue }
            .unzip()
    }

    private fun filterXYSeries(
        xySeries: Pair<List<Any>, List<Double>>,
        threshold: Double?,
        maxValues: Int?
    ): Pair<List<Any>, List<Double>> {
        return when {
            threshold != null -> {
                val otherValue = xySeries.second.filter { it.absoluteValue < threshold }.sum()
                val (xs, ys) = (xySeries.first zip xySeries.second).filter { (_, y) -> y.absoluteValue >= threshold }.unzip()
                val xsLast = if (otherValue.absoluteValue > 0) listOf(OTHER_NAME) else emptyList()
                val ysLast = if (otherValue.absoluteValue > 0) listOf(otherValue) else emptyList()
                Pair(xs + xsLast, ys + ysLast)
            }
            maxValues != null && maxValues > 0 -> {
                val indices = xySeries.second.withIndex()
<<<<<<< HEAD
                    .map { Pair(it.index, it.value) }
                    .sortedByDescending { (_, y) -> y.absoluteValue }
                    .unzip().first
=======
                    .sortedByDescending { (_, y) -> y.absoluteValue }
                    .map(IndexedValue<*>::index)
>>>>>>> e345487e
                    .subList(0, maxValues)
                val otherValue = xySeries.second.withIndex().filter { it.index !in indices }.sumOf { it.value }
                val xs = xySeries.first.slice(indices)
                val ys = xySeries.second.slice(indices)
                val xsLast = if (otherValue.absoluteValue > 0) listOf(OTHER_NAME) else emptyList()
                val ysLast = if (otherValue.absoluteValue > 0) listOf(otherValue) else emptyList()
                Pair(xs + xsLast, ys + ysLast)
            }
            else -> xySeries
        }
    }


}<|MERGE_RESOLUTION|>--- conflicted
+++ resolved
@@ -57,20 +57,7 @@
             .let { sortXYSeries(it, sortedValue) }
             .let { filterXYSeries(it, threshold, maxValues) }
         if (xs.isEmpty()) {
-<<<<<<< HEAD
             return emptyBoxStat()
-=======
-            return mapOf(
-                WaterfallBox.Var.X to emptyList(),
-                WaterfallBox.Var.XLAB to emptyList(),
-                WaterfallBox.Var.YMIN to emptyList<Double>(),
-                WaterfallBox.Var.YMAX to emptyList<Double>(),
-                WaterfallBox.Var.FLOW_TYPE to emptyList<String>(),
-                WaterfallBox.Var.INITIAL to emptyList<Double>(),
-                WaterfallBox.Var.CUMULATIVE_SUM to emptyList<Double>(),
-                WaterfallBox.Var.DIFFERENCE to emptyList<Double>(),
-            )
->>>>>>> e345487e
         }
         val yPrev = ys.runningFold(initialY) { sum, value -> sum + value }.dropLast(1)
         val yNext = ys.runningFold(initialY) { sum, value -> sum + value }.drop(1)
@@ -87,11 +74,7 @@
         val flowTypeLast = calculateLast(flowTypeTitles[FlowType.TOTAL]?.title)
 
         return mapOf(
-<<<<<<< HEAD
             WaterfallBox.Var.X to (xs + xsLast).indices.map { (initialX + it).toDouble() }.toList(),
-=======
-            WaterfallBox.Var.X to (xs + xsLast).indices.map { it.toDouble() }.toList(),
->>>>>>> e345487e
             WaterfallBox.Var.XLAB to xs + xsLast,
             WaterfallBox.Var.YMIN to yMin + yMinLast,
             WaterfallBox.Var.YMAX to yMax + yMaxLast,
@@ -126,11 +109,7 @@
 
     fun calculateLabelStat(
         boxData: Map<String, List<*>>,
-<<<<<<< HEAD
         totalTitle: String?
-=======
-        calcTotal: Boolean
->>>>>>> e345487e
     ): Map<String, List<*>> {
         @Suppress("UNCHECKED_CAST")
         val yMin = boxData.getValue(WaterfallBox.Var.YMIN) as List<Double>
@@ -146,7 +125,6 @@
         val yMax = boxData.getValue(WaterfallBox.Var.YMAX) as List<Double>
         val ys = (yMin zip yMax).map { (min, max) -> (min + max) / 2 }
         val dys = boxData.getValue(WaterfallBox.Var.DIFFERENCE)
-<<<<<<< HEAD
         val cumulativeSum = boxData.getValue(WaterfallBox.Var.CUMULATIVE_SUM)
         val flowType = boxData.getValue(WaterfallBox.Var.FLOW_TYPE)
         val labels = flowType.indices.map { i ->
@@ -155,12 +133,6 @@
             } else {
                 dys[i]
             }
-=======
-        val labels = if (!calcTotal) {
-            dys
-        } else {
-            dys.dropLast(1) + boxData.getValue(WaterfallBox.Var.CUMULATIVE_SUM).last()
->>>>>>> e345487e
         }
         return mapOf(
             WaterfallLabel.Var.X to boxData.getValue(WaterfallBox.Var.X),
@@ -211,14 +183,8 @@
             }
             maxValues != null && maxValues > 0 -> {
                 val indices = xySeries.second.withIndex()
-<<<<<<< HEAD
-                    .map { Pair(it.index, it.value) }
-                    .sortedByDescending { (_, y) -> y.absoluteValue }
-                    .unzip().first
-=======
                     .sortedByDescending { (_, y) -> y.absoluteValue }
                     .map(IndexedValue<*>::index)
->>>>>>> e345487e
                     .subList(0, maxValues)
                 val otherValue = xySeries.second.withIndex().filter { it.index !in indices }.sumOf { it.value }
                 val xs = xySeries.first.slice(indices)
