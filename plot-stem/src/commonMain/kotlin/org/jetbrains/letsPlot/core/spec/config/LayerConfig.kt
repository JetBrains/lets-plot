--- conflicted
+++ resolved
@@ -416,36 +416,6 @@
         combinedDataValid = false
     }
 
-<<<<<<< HEAD
-    private fun isOrientationApplicable(): Boolean {
-        val isSuitableGeomKind = geomProto.geomKind in listOf(
-            GeomKind.BAR,
-            GeomKind.BOX_PLOT,
-            GeomKind.VIOLIN,
-            GeomKind.SINA,
-            GeomKind.LOLLIPOP,
-            GeomKind.Y_DOT_PLOT,
-            GeomKind.CROSS_BAR,
-            GeomKind.ERROR_BAR,
-            GeomKind.LINE_RANGE,
-            GeomKind.POINT_RANGE,
-            GeomKind.RIBBON
-        )
-        val isSuitableStatKind = statKind in listOf(
-            StatKind.COUNT,
-            StatKind.SUMMARY,
-            StatKind.BOXPLOT,
-            StatKind.BOXPLOT_OUTLIER,
-            StatKind.YDOTPLOT,
-            StatKind.YDENSITY,
-            StatKind.SINA
-        )
-
-        return isSuitableGeomKind || isSuitableStatKind
-    }
-
-=======
->>>>>>> 9555d386
     private fun setOrientationY() {
         check(!clientSide)
         update(ORIENTATION, "y")
