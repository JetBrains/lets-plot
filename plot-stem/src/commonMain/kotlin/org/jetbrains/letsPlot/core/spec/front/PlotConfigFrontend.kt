--- conflicted
+++ resolved
@@ -33,12 +33,7 @@
     internal val yAxisPosition: AxisPosition
 
     init {
-<<<<<<< HEAD
-        guideOptionsMap = createGuideOptionsMap(this.scaleConfigs, aopConversion) +
-                createGuideOptionsMap(getMap(GUIDES), aopConversion)
-=======
-        guideOptionsMap = createGuideOptions(this.scaleConfigs, getMap(GUIDES))
->>>>>>> 94e3339b
+        guideOptionsMap = createGuideOptions(this.scaleConfigs, getMap(GUIDES), aopConversion)
 
         xAxisPosition = scaleProviderByAes.getValue(Aes.X).axisPosition
         yAxisPosition = scaleProviderByAes.getValue(Aes.Y).axisPosition
