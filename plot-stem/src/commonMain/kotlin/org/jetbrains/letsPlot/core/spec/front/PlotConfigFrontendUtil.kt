/*
 * Copyright (c) 2023. JetBrains s.r.o.
 * Use of this source code is governed by the MIT license that can be found in the LICENSE file.
 */

package org.jetbrains.letsPlot.core.spec.front

import org.jetbrains.letsPlot.commons.interval.DoubleSpan
import org.jetbrains.letsPlot.core.plot.base.Aes
import org.jetbrains.letsPlot.core.plot.base.ContinuousTransform
import org.jetbrains.letsPlot.core.plot.base.Scale
import org.jetbrains.letsPlot.core.plot.base.ScaleMapper
import org.jetbrains.letsPlot.core.plot.base.scale.transform.Transforms
import org.jetbrains.letsPlot.core.plot.builder.assemble.GuideKey
import org.jetbrains.letsPlot.core.plot.builder.assemble.GuideOptionsList
import org.jetbrains.letsPlot.core.plot.builder.assemble.PlotAssembler
import org.jetbrains.letsPlot.core.plot.builder.assemble.PlotGeomTiles
import org.jetbrains.letsPlot.core.plot.builder.coord.CoordProvider
import org.jetbrains.letsPlot.core.plot.builder.coord.CoordProviders
import org.jetbrains.letsPlot.core.plot.builder.coord.PolarCoordProvider
import org.jetbrains.letsPlot.core.spec.Option
import org.jetbrains.letsPlot.core.spec.Option.SpecOverride
import org.jetbrains.letsPlot.core.spec.config.CoordConfig
import org.jetbrains.letsPlot.core.spec.config.GuideConfig
import org.jetbrains.letsPlot.core.spec.config.OptionsAccessor.Companion.over
import org.jetbrains.letsPlot.core.spec.config.PlotConfigTransforms
import org.jetbrains.letsPlot.core.spec.config.ScaleConfig
import org.jetbrains.letsPlot.core.spec.conversion.AesOptionConversion
import org.jetbrains.letsPlot.core.spec.front.tiles.PlotTilesConfig

object PlotConfigFrontendUtil {
<<<<<<< HEAD
    internal fun createGuideOptionsMap(scaleConfigs: List<ScaleConfig<*>>, aopConversion: AesOptionConversion): Map<Aes<*>, GuideOptions> {
        val guideOptionsByAes = HashMap<Aes<*>, GuideOptions>()
        for (scaleConfig in scaleConfigs) {
            if (scaleConfig.hasGuideOptions()) {
                val guideOptions = scaleConfig.getGuideOptions().createGuideOptions(aopConversion)
                guideOptionsByAes[scaleConfig.aes] = guideOptions
=======
    internal fun createGuideOptions(
        scaleConfigs: List<ScaleConfig<*>>,
        guideOptionsList: Map<String, Any>,
    ): Map<GuideKey, GuideOptionsList> {
        val scaleGuides = createGuideOptionsMap(scaleConfigs)
        val plotGuides = createGuideOptionsMap(guideOptionsList)

        return (scaleGuides.asSequence() + plotGuides.asSequence())
            .groupBy({ it.key }, { it.value })
            .mapValues { (_, values) ->
                values.fold(GuideOptionsList()) { acc, list -> acc + list }
            }
    }

    private fun createGuideOptionsMap(scaleConfigs: List<ScaleConfig<*>>): Map<GuideKey, GuideOptionsList> {
        val guideOptionsByAesName = HashMap<GuideKey, GuideOptionsList>()
        for (scaleConfig in scaleConfigs) {
            if (scaleConfig.hasGuideOptions()) {
                val guideOptions = scaleConfig.getGuideOptions().createGuideOptions()
                guideOptionsByAesName.getOrPut(GuideKey.fromAes(scaleConfig.aes), ::GuideOptionsList).add(guideOptions)
>>>>>>> 94e3339b
            }
        }
        return guideOptionsByAesName
    }

<<<<<<< HEAD
    internal fun createGuideOptionsMap(guideOptionsList: Map<String, Any>, aopConversion: AesOptionConversion): Map<Aes<*>, GuideOptions> {
        val guideOptionsByAes = HashMap<Aes<*>, GuideOptions>()
        for ((key, value) in guideOptionsList) {
            val aes = Option.Mapping.toAes(key)
            guideOptionsByAes[aes] = GuideConfig.create(value).createGuideOptions(aopConversion)
=======
    private fun createGuideOptionsMap(guideOptionsList: Map<String, Any>): Map<GuideKey, GuideOptionsList> {
        val guideOptionsByName = HashMap<GuideKey, GuideOptionsList>()
        for ((key, value) in guideOptionsList) {
            val guideKey = when (key) {
                in Option.Mapping.REAL_AES_OPTION_NAMES -> GuideKey.fromAes(Option.Mapping.toAes(key))
                Option.Layer.DEFAULT_LEGEND_GROUP_NAME -> GuideKey.fromName("")
                else -> GuideKey.fromName(key)
            }
            val guideOptions = GuideConfig.create(value).createGuideOptions()
            guideOptionsByName.getOrPut(guideKey, ::GuideOptionsList).add(guideOptions)
>>>>>>> 94e3339b
        }
        return guideOptionsByName
    }

    internal fun createMappersAndScalesBeforeFacets(config: PlotConfigFrontend): Pair<Map<Aes<*>, ScaleMapper<*>>, Map<Aes<*>, Scale>> {
        val layerConfigs = config.layerConfigs

        val transformByAes = PlotConfigTransforms.createTransforms(
            layerConfigs,
            config.scaleProviderByAes,
            config.mapperProviderByAes,
            excludeStatVariables = false   // Frontend - take in account "stat" variables
        )

        val mappersByAes = PlotConfigScaleMappers.createMappers(
            layerConfigs,
            transformByAes,
            config.mapperProviderByAes,
        )

        val scaleByAes = PlotConfigScales.createScales(
            layerConfigs,
            transformByAes,
            mappersByAes,
            config.scaleProviderByAes,
            config.guideOptionsMap
        )
        return Pair(mappersByAes, scaleByAes)
    }

    fun createPlotGeomTiles(
        config: PlotConfigFrontend,
        sharedContinuousDomainX: DoubleSpan? = null,
        sharedContinuousDomainY: DoubleSpan? = null,
    ): PlotGeomTiles {
        // Scale "before facets".
        val (mappersByAesNP, scaleByAesBeforeFacets) =
            createMappersAndScalesBeforeFacets(config).let { (mappers, scales) ->
                // Adjust domains of continuous scales when axis are shared between plots in a composite figure.
                val scalesAdjusted: Map<Aes<*>, Scale> = scales.mapValues { (aes, scale) ->
                    if (aes == Aes.X && sharedContinuousDomainX != null) {
                        scale.with().continuousTransform(
                            Transforms.continuousWithLimits(
                                scale.transform as ContinuousTransform,
                                sharedContinuousDomainX.toPair()
                            )
                        ).build()
                    } else if (aes == Aes.Y && sharedContinuousDomainY != null) {
                        scale.with().continuousTransform(
                            Transforms.continuousWithLimits(
                                scale.transform as ContinuousTransform,
                                sharedContinuousDomainY.toPair()
                            )
                        ).build()
                    } else {
                        scale
                    }
                }

                // Take only non-positional mappers
                Pair(
                    mappers.filterKeys { !Aes.isPositional(it) },
                    scalesAdjusted
                )
            }

        // Coord provider
        val preferredCoordProvider: CoordProvider? = config.layerConfigs.firstNotNullOfOrNull {
            it.geomProto.preferredCoordinateSystem(it)
        }

        val defaultCoordProvider = preferredCoordProvider ?: CoordProviders.cartesian()

        val coordProvider = CoordConfig.createCoordProvider(
            config[Option.Plot.COORD],
            scaleByAesBeforeFacets.getValue(Aes.X).transform,
            scaleByAesBeforeFacets.getValue(Aes.Y).transform,
            defaultCoordProvider
        ).let { coordProvider ->
            @Suppress("UNCHECKED_CAST")
            config[Option.Plot.SPEC_OVERRIDE]?.let { specOverride ->
                val accessor = over(specOverride as Map<String, Any>)
                val xlimOverride = accessor.getNumQPair(SpecOverride.COORD_XLIM_TRANSFORMED)
                    .let { Pair(it.first?.toDouble(), it.second?.toDouble()) }
                val ylimOverride = accessor.getNumQPair(SpecOverride.COORD_YLIM_TRANSFORMED)
                    .let { Pair(it.first?.toDouble(), it.second?.toDouble()) }

                coordProvider
                    .withXlimOverride(xlimOverride)
                    .withYlimOverride(ylimOverride)
            } ?: coordProvider
        }.let {
            if (it.isPolar) {
                (it as PolarCoordProvider).withHScaleContinuous(scaleByAesBeforeFacets.getValue(Aes.X).isContinuousDomain)
            } else {
                it
            }
        }

        return PlotTilesConfig.createGeomTiles(
            config.layerConfigs,
            config.facets,
            coordProvider,
            scaleByAesBeforeFacets,
            mappersByAesNP,
            config.theme,
            config.theme.fontFamilyRegistry,
        )
    }

    fun createPlotAssembler(
        config: PlotConfigFrontend,
        sharedContinuousDomainX: DoubleSpan? = null,
        sharedContinuousDomainY: DoubleSpan? = null,
    ): PlotAssembler {

        val plotGeomTiles = createPlotGeomTiles(
            config,
            sharedContinuousDomainX,
            sharedContinuousDomainY
        )
        return PlotAssembler(
            plotGeomTiles,
            config.facets,
            config.xAxisPosition,
            config.yAxisPosition,
            config.theme,
            title = config.title,
            subtitle = config.subtitle,
            caption = config.caption,
            guideOptionsMap = config.guideOptionsMap
        )
    }
}<|MERGE_RESOLUTION|>--- conflicted
+++ resolved
@@ -29,20 +29,13 @@
 import org.jetbrains.letsPlot.core.spec.front.tiles.PlotTilesConfig
 
 object PlotConfigFrontendUtil {
-<<<<<<< HEAD
-    internal fun createGuideOptionsMap(scaleConfigs: List<ScaleConfig<*>>, aopConversion: AesOptionConversion): Map<Aes<*>, GuideOptions> {
-        val guideOptionsByAes = HashMap<Aes<*>, GuideOptions>()
-        for (scaleConfig in scaleConfigs) {
-            if (scaleConfig.hasGuideOptions()) {
-                val guideOptions = scaleConfig.getGuideOptions().createGuideOptions(aopConversion)
-                guideOptionsByAes[scaleConfig.aes] = guideOptions
-=======
     internal fun createGuideOptions(
         scaleConfigs: List<ScaleConfig<*>>,
         guideOptionsList: Map<String, Any>,
+        aopConversion: AesOptionConversion
     ): Map<GuideKey, GuideOptionsList> {
-        val scaleGuides = createGuideOptionsMap(scaleConfigs)
-        val plotGuides = createGuideOptionsMap(guideOptionsList)
+        val scaleGuides = createGuideOptionsMap(scaleConfigs, aopConversion)
+        val plotGuides = createGuideOptionsMap(guideOptionsList, aopConversion)
 
         return (scaleGuides.asSequence() + plotGuides.asSequence())
             .groupBy({ it.key }, { it.value })
@@ -51,26 +44,18 @@
             }
     }
 
-    private fun createGuideOptionsMap(scaleConfigs: List<ScaleConfig<*>>): Map<GuideKey, GuideOptionsList> {
+    private fun createGuideOptionsMap(scaleConfigs: List<ScaleConfig<*>>, aopConversion: AesOptionConversion): Map<GuideKey, GuideOptionsList> {
         val guideOptionsByAesName = HashMap<GuideKey, GuideOptionsList>()
         for (scaleConfig in scaleConfigs) {
             if (scaleConfig.hasGuideOptions()) {
-                val guideOptions = scaleConfig.getGuideOptions().createGuideOptions()
+                val guideOptions = scaleConfig.getGuideOptions().createGuideOptions(aopConversion)
                 guideOptionsByAesName.getOrPut(GuideKey.fromAes(scaleConfig.aes), ::GuideOptionsList).add(guideOptions)
->>>>>>> 94e3339b
             }
         }
         return guideOptionsByAesName
     }
 
-<<<<<<< HEAD
-    internal fun createGuideOptionsMap(guideOptionsList: Map<String, Any>, aopConversion: AesOptionConversion): Map<Aes<*>, GuideOptions> {
-        val guideOptionsByAes = HashMap<Aes<*>, GuideOptions>()
-        for ((key, value) in guideOptionsList) {
-            val aes = Option.Mapping.toAes(key)
-            guideOptionsByAes[aes] = GuideConfig.create(value).createGuideOptions(aopConversion)
-=======
-    private fun createGuideOptionsMap(guideOptionsList: Map<String, Any>): Map<GuideKey, GuideOptionsList> {
+    private fun createGuideOptionsMap(guideOptionsList: Map<String, Any>, aopConversion: AesOptionConversion): Map<GuideKey, GuideOptionsList> {
         val guideOptionsByName = HashMap<GuideKey, GuideOptionsList>()
         for ((key, value) in guideOptionsList) {
             val guideKey = when (key) {
@@ -78,9 +63,8 @@
                 Option.Layer.DEFAULT_LEGEND_GROUP_NAME -> GuideKey.fromName("")
                 else -> GuideKey.fromName(key)
             }
-            val guideOptions = GuideConfig.create(value).createGuideOptions()
+            val guideOptions = GuideConfig.create(value).createGuideOptions(aopConversion)
             guideOptionsByName.getOrPut(guideKey, ::GuideOptionsList).add(guideOptions)
->>>>>>> 94e3339b
         }
         return guideOptionsByName
     }
