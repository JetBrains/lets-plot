/*
 * Copyright (c) 2019. JetBrains s.r.o.
 * Use of this source code is governed by the MIT license that can be found in the LICENSE file.
 */

package org.jetbrains.letsPlot.core.spec.config

import org.jetbrains.letsPlot.core.plot.base.Aes
import org.jetbrains.letsPlot.core.plot.builder.assemble.ColorBarOptions
import org.jetbrains.letsPlot.core.plot.builder.assemble.GuideOptions
import org.jetbrains.letsPlot.core.plot.builder.assemble.LegendOptions
import org.jetbrains.letsPlot.core.spec.Option
import org.jetbrains.letsPlot.core.spec.Option.Guide.COLOR_BAR
import org.jetbrains.letsPlot.core.spec.Option.Guide.COLOR_BAR_GB
import org.jetbrains.letsPlot.core.spec.Option.Guide.ColorBar.BIN_COUNT
import org.jetbrains.letsPlot.core.spec.Option.Guide.ColorBar.HEIGHT
import org.jetbrains.letsPlot.core.spec.Option.Guide.ColorBar.WIDTH
import org.jetbrains.letsPlot.core.spec.Option.Guide.LEGEND
import org.jetbrains.letsPlot.core.spec.Option.Guide.Legend.BY_ROW
import org.jetbrains.letsPlot.core.spec.Option.Guide.Legend.COL_COUNT
import org.jetbrains.letsPlot.core.spec.Option.Guide.Legend.OVERRIDE_AES
import org.jetbrains.letsPlot.core.spec.Option.Guide.Legend.ROW_COUNT
import org.jetbrains.letsPlot.core.spec.Option.Guide.NONE
import org.jetbrains.letsPlot.core.spec.Option.Guide.REVERSE
<<<<<<< HEAD
import org.jetbrains.letsPlot.core.spec.conversion.AesOptionConversion
=======
import org.jetbrains.letsPlot.core.spec.Option.Guide.TITLE
>>>>>>> b7bb4bc6
import kotlin.math.max

abstract class GuideConfig private constructor(opts: Map<String, Any>) : OptionsAccessor(opts) {

<<<<<<< HEAD
    fun createGuideOptions(aopConversion: AesOptionConversion): GuideOptions {
        val options = createGuideOptionsIntern(aopConversion)
        return options.withReverse(getBoolean(REVERSE))
=======
    fun createGuideOptions(): GuideOptions {
        val options = createGuideOptionsIntern()
        return options
            .withTitle(getString(TITLE))
            .withReverse(getBoolean(REVERSE))
>>>>>>> b7bb4bc6
    }

    protected abstract fun createGuideOptionsIntern(aopConversion: AesOptionConversion): GuideOptions

    private class GuideNoneConfig internal constructor() : GuideConfig(emptyMap()) {

        override fun createGuideOptionsIntern(aopConversion: AesOptionConversion): GuideOptions {
            return GuideOptions.NONE
        }
    }

    private class LegendConfig internal constructor(opts: Map<String, Any>) : GuideConfig(opts) {

        override fun createGuideOptionsIntern(aopConversion: AesOptionConversion): GuideOptions {
            return LegendOptions(
                colCount = getDouble(COL_COUNT)?.toInt()?.let { max(1, it) },
                rowCount = getDouble(ROW_COUNT)?.toInt()?.let { max(1, it) },
                byRow = getBoolean(BY_ROW),
                overrideAesValues = initValues(
                    OptionsAccessor(getMap(OVERRIDE_AES)),
                    aopConversion
                )
            )
        }

        private fun initValues(
            layerOptions: OptionsAccessor,
            aopConversion: AesOptionConversion
        ): Map<Aes<*>, Any> {
            val result = HashMap<Aes<*>, Any>()
            Option.Mapping.REAL_AES_OPTION_NAMES
                .filter(layerOptions::has)
                .associateWith(Option.Mapping::toAes)
                .forEach { (option, aes) ->
                    val optionValue = layerOptions.getSafe(option)
                    val value = if (optionValue is List<*>) {
                        optionValue.map { aopConversion.apply(aes, it) }
                    } else {
                        aopConversion.apply(aes, optionValue)
                    } ?: throw IllegalArgumentException("Can't convert to '$option' value: $optionValue")
                    result[aes] = value
                }
            return result
        }
    }

    private class ColorBarConfig(opts: Map<String, Any>) : GuideConfig(opts) {

        override fun createGuideOptionsIntern(aopConversion: AesOptionConversion): GuideOptions {
            return ColorBarOptions(
                width = getDouble(WIDTH),
                height = getDouble(HEIGHT),
                binCount = getInteger(BIN_COUNT)
            )
        }
    }

    companion object {
        fun create(guide: Any): GuideConfig {
            // guide - name (legend/color-bar)
            //        or
            //        map with guide options
            if (guide is Map<*, *>) {
                @Suppress("UNCHECKED_CAST")
                val guideOptions = guide as Map<String, Any>
                return createForName(
                    ConfigUtil.featureName(
                        guideOptions
                    ), guideOptions
                )
            }
            return createForName(guide.toString(), HashMap())
        }

        private fun createForName(name: String, guideOptions: Map<String, Any>): GuideConfig {
            return when (name) {
                COLOR_BAR, COLOR_BAR_GB -> ColorBarConfig(guideOptions)
                NONE -> GuideNoneConfig()
                LEGEND -> LegendConfig(guideOptions)
                else -> error("Unknown guide name: $name")
            }
        }
    }
}<|MERGE_RESOLUTION|>--- conflicted
+++ resolved
@@ -22,26 +22,17 @@
 import org.jetbrains.letsPlot.core.spec.Option.Guide.Legend.ROW_COUNT
 import org.jetbrains.letsPlot.core.spec.Option.Guide.NONE
 import org.jetbrains.letsPlot.core.spec.Option.Guide.REVERSE
-<<<<<<< HEAD
+import org.jetbrains.letsPlot.core.spec.Option.Guide.TITLE
 import org.jetbrains.letsPlot.core.spec.conversion.AesOptionConversion
-=======
-import org.jetbrains.letsPlot.core.spec.Option.Guide.TITLE
->>>>>>> b7bb4bc6
 import kotlin.math.max
 
 abstract class GuideConfig private constructor(opts: Map<String, Any>) : OptionsAccessor(opts) {
 
-<<<<<<< HEAD
     fun createGuideOptions(aopConversion: AesOptionConversion): GuideOptions {
         val options = createGuideOptionsIntern(aopConversion)
-        return options.withReverse(getBoolean(REVERSE))
-=======
-    fun createGuideOptions(): GuideOptions {
-        val options = createGuideOptionsIntern()
         return options
             .withTitle(getString(TITLE))
             .withReverse(getBoolean(REVERSE))
->>>>>>> b7bb4bc6
     }
 
     protected abstract fun createGuideOptionsIntern(aopConversion: AesOptionConversion): GuideOptions
