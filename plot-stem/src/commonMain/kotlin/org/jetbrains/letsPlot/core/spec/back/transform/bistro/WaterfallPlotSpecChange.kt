--- conflicted
+++ resolved
@@ -54,10 +54,7 @@
             data = plotSpec.getMap(Option.PlotBase.DATA) ?: emptyMap<Any, Any>(),
             x = bistroSpec.getString(Waterfall.X),
             y = bistroSpec.getString(Waterfall.Y),
-<<<<<<< HEAD
             group = bistroSpec.getString(Waterfall.GROUP),
-=======
->>>>>>> e345487e
             color = bistroSpec.getString(Waterfall.COLOR) ?: DEF_COLOR,
             fill = bistroSpec.getString(Waterfall.FILL) ?: FLOW_TYPE_COLOR_VALUE,
             size = bistroSpec.getDouble(Waterfall.SIZE) ?: DEF_SIZE,
@@ -82,13 +79,8 @@
     }
 
     private fun readBoxTooltipsOptions(bistroSpec: Map<String, Any>): TooltipsOptions? {
-<<<<<<< HEAD
-        bistroSpec.getString(Waterfall.TOOLTIPS)?.let {
-            if (it == Option.Layer.NONE) return null
-=======
         if (bistroSpec.getString(Waterfall.TOOLTIPS) == Option.Layer.NONE) {
             return null
->>>>>>> e345487e
         }
         return bistroSpec.getMap(Waterfall.TOOLTIPS)?.let { tooltipsOptions ->
             tooltips {
