/*
 * Copyright (c) 2023. JetBrains s.r.o.
 * Use of this source code is governed by the MIT license that can be found in the LICENSE file.
 */

package org.jetbrains.letsPlot.core.spec

import org.jetbrains.letsPlot.commons.intern.spatial.projections.identity
import org.jetbrains.letsPlot.commons.intern.spatial.projections.mercator
import org.jetbrains.letsPlot.core.plot.base.GeomKind
import org.jetbrains.letsPlot.core.plot.base.GeomKind.*
import org.jetbrains.letsPlot.core.plot.builder.assemble.geom.DefaultSampling
import org.jetbrains.letsPlot.core.plot.builder.assemble.geom.GeomProvider
import org.jetbrains.letsPlot.core.plot.builder.coord.CoordProvider
import org.jetbrains.letsPlot.core.plot.builder.coord.CoordProviders
import org.jetbrains.letsPlot.core.plot.builder.sampling.Sampling
import org.jetbrains.letsPlot.core.plot.builder.sampling.Samplings
import org.jetbrains.letsPlot.core.spec.Option.Geom
import org.jetbrains.letsPlot.core.spec.Option.Layer
import org.jetbrains.letsPlot.core.spec.Option.Meta
import org.jetbrains.letsPlot.core.spec.Option.Pos
import org.jetbrains.letsPlot.core.spec.config.OptionsAccessor
import org.jetbrains.letsPlot.core.spec.conversion.AesOptionConversion

class GeomProto(val geomKind: GeomKind) {

    fun geomProvider(layerConfig: OptionsAccessor, aopConversion: AesOptionConversion, superscriptExponent: Boolean): GeomProvider {
        return GeomProviderFactory.createGeomProvider(geomKind, layerConfig, aopConversion, superscriptExponent)
    }

    fun defaultOptions(): Map<String, Any> {
        require(DEFAULTS.containsKey(geomKind)) { "Default values doesn't support geom kind: '$geomKind'" }
        return DEFAULTS.getValue(geomKind)
    }

    fun preferredCoordinateSystem(layerConfig: OptionsAccessor): CoordProvider? {
        return when (geomKind) {
            TILE,
            BIN_2D,
            CONTOUR,
            CONTOURF,
            DENSITY2D,
            DENSITY2DF,
            RASTER,
            IMAGE -> CoordProviders.fixed(1.0)

            MAP -> CoordProviders.map(projection = identity().takeIf { layerConfig.has(Layer.USE_CRS) } ?: mercator())

            else -> null
        }
    }

    fun preferredSampling(): Sampling {
        return when (geomKind) {
            POINT -> DefaultSampling.POINT
            PATH -> DefaultSampling.PATH
            LINE -> DefaultSampling.LINE
            SMOOTH -> DefaultSampling.SMOOTH
            BAR -> DefaultSampling.BAR
            HISTOGRAM -> DefaultSampling.HISTOGRAM
            DOT_PLOT -> DefaultSampling.DOT_PLOT
            TILE -> DefaultSampling.TILE
            BIN_2D -> DefaultSampling.BIN_2D
            ERROR_BAR -> DefaultSampling.ERROR_BAR
            CROSS_BAR -> DefaultSampling.CROSS_BAR
            LINE_RANGE -> DefaultSampling.LINE_RANGE
            POINT_RANGE -> DefaultSampling.POINT_RANGE
            CONTOUR -> DefaultSampling.CONTOUR
            CONTOURF -> DefaultSampling.CONTOURF
            POLYGON -> DefaultSampling.POLYGON
            MAP -> DefaultSampling.MAP
            AB_LINE -> DefaultSampling.AB_LINE
            H_LINE -> DefaultSampling.H_LINE
            V_LINE -> DefaultSampling.V_LINE
            BOX_PLOT -> Samplings.NONE // DefaultSampling.BOX_PLOT
            AREA_RIDGES -> DefaultSampling.AREA_RIDGES
            VIOLIN -> DefaultSampling.VIOLIN
            Y_DOT_PLOT -> DefaultSampling.Y_DOT_PLOT
            RIBBON -> DefaultSampling.RIBBON
            AREA -> DefaultSampling.AREA
            DENSITY -> DefaultSampling.DENSITY
            DENSITY2D -> DefaultSampling.DENSITY2D
            DENSITY2DF -> DefaultSampling.DENSITY2DF
            JITTER -> DefaultSampling.JITTER
            Q_Q -> DefaultSampling.Q_Q
            Q_Q_2 -> DefaultSampling.Q_Q
            Q_Q_LINE -> DefaultSampling.Q_Q_LINE
            Q_Q_2_LINE -> DefaultSampling.Q_Q_LINE
            FREQPOLY -> DefaultSampling.FREQPOLY
            STEP -> DefaultSampling.STEP
            RECT -> DefaultSampling.RECT
            SEGMENT -> DefaultSampling.SEGMENT
<<<<<<< HEAD
            CURVE -> DefaultSampling.SEGMENT
=======
            SPOKE -> DefaultSampling.SPOKE
>>>>>>> 01a8879b
            TEXT, LABEL -> DefaultSampling.TEXT
            PIE -> DefaultSampling.PIE
            LOLLIPOP -> DefaultSampling.LOLLIPOP
            LIVE_MAP,
            RASTER,
            IMAGE -> Samplings.NONE
        }
    }

    fun hasOwnPositionAdjustmentOptions(layerOptions: OptionsAccessor): Boolean {
        return when (geomKind) {
            JITTER -> layerOptions.hasOwn(Geom.Jitter.WIDTH) || layerOptions.hasOwn(Geom.Jitter.HEIGHT)
            TEXT, LABEL -> layerOptions.hasOwn(Geom.Text.NUDGE_X) || layerOptions.hasOwn(Geom.Text.NUDGE_Y)
            else -> false
        }
    }

    fun preferredPositionAdjustmentOptions(layerOptions: OptionsAccessor): Map<String, Any> {
        val posOptionValue: Any = when (geomKind) {
            JITTER -> mapOf(
                Meta.NAME to PosProto.JITTER,
                Pos.Jitter.WIDTH to layerOptions.getDouble(Geom.Jitter.WIDTH),
                Pos.Jitter.HEIGHT to layerOptions.getDouble(Geom.Jitter.HEIGHT),
                Pos.Jitter.SEED to layerOptions.getLong(Geom.Jitter.SEED)
            )

            Y_DOT_PLOT -> if (layerOptions.hasOwn(Geom.YDotplot.STACKGROUPS) &&
                layerOptions.getBoolean(Geom.YDotplot.STACKGROUPS)
            ) {
                PosProto.IDENTITY
            } else {
                mapOf(
                    Meta.NAME to PosProto.DODGE,
                    Pos.Dodge.WIDTH to 0.95
                )
            }

            TEXT, LABEL -> if (layerOptions.hasOwn(Geom.Text.NUDGE_X) || layerOptions.hasOwn(Geom.Text.NUDGE_Y)) {
                mapOf(
                    Meta.NAME to PosProto.NUDGE,
                    Pos.Nudge.WIDTH to layerOptions.getDouble(Geom.Text.NUDGE_X),
                    Pos.Nudge.HEIGHT to layerOptions.getDouble(Geom.Text.NUDGE_Y)
                )
            } else {
                PosProto.IDENTITY
            }

            else -> {
                // Layer also can be set via stat_xxx function
                when (StatKind.safeValueOf(layerOptions.getStringSafe(Layer.STAT))) {
                    // Added for synchronization with default position for boxplot
                    StatKind.BOXPLOT_OUTLIER -> mapOf(
                        Meta.NAME to PosProto.DODGE,
                        Pos.Dodge.WIDTH to 0.95
                    )
                    // Some other geoms have stateless position adjustments defined in `defaults`
                    // Otherwise it's just `identity`
                    else -> DEFAULTS[geomKind]?.get(Layer.POS) ?: PosProto.IDENTITY
                }
            }
        }

        return if (posOptionValue is Map<*, *>) {
            @Suppress("UNCHECKED_CAST")
            (posOptionValue.filterValues { it != null } as Map<String, Any>)
        } else {
            mapOf(
                Meta.NAME to posOptionValue as String
            )
        }
    }

    private companion object {
        private val DEFAULTS = HashMap<GeomKind, Map<String, Any>>()
        private val COMMON = commonDefaults()

        init {
            for (geomKind in values()) {
                DEFAULTS[geomKind] = COMMON
            }

            DEFAULTS[SMOOTH] = smoothDefaults()
            DEFAULTS[BAR] = barDefaults()
            DEFAULTS[HISTOGRAM] = histogramDefaults()
            DEFAULTS[DOT_PLOT] = dotplotDefaults()
            DEFAULTS[CONTOUR] = contourDefaults()
            DEFAULTS[CONTOURF] = contourfDefaults()
            DEFAULTS[CROSS_BAR] = crossBarDefaults()
            DEFAULTS[BOX_PLOT] = boxplotDefaults()
            DEFAULTS[AREA_RIDGES] = areaRidgesDefaults()
            DEFAULTS[VIOLIN] = violinDefaults()
            DEFAULTS[Y_DOT_PLOT] = yDotplotDefaults()
            DEFAULTS[AREA] = areaDefaults()
            DEFAULTS[DENSITY] = densityDefaults()
            DEFAULTS[DENSITY2D] = density2dDefaults()
            DEFAULTS[DENSITY2DF] = density2dfDefaults()
            DEFAULTS[Q_Q] = qqDefaults()
            DEFAULTS[Q_Q_2] = qq2Defaults()
            DEFAULTS[Q_Q_LINE] = qqLineDefaults()
            DEFAULTS[Q_Q_2_LINE] = qq2LineDefaults()
            DEFAULTS[FREQPOLY] = freqpolyDefaults()
            DEFAULTS[BIN_2D] = bin2dDefaults()
            DEFAULTS[PIE] = pieDefaults()
        }

        private fun commonDefaults(): Map<String, Any> {
            val defaults = HashMap<String, Any>()
            defaults[Layer.STAT] = "identity"
            return defaults
        }

        private fun smoothDefaults(): Map<String, Any> {
            val defaults = HashMap<String, Any>()
            defaults[Layer.STAT] = "smooth"
            return defaults
        }

        private fun barDefaults(): Map<String, Any> {
            val defaults = HashMap<String, Any>()
            defaults[Layer.STAT] = "count"
            defaults[Layer.POS] = PosProto.STACK
            return defaults
        }

        private fun histogramDefaults(): Map<String, Any> {
            val defaults = HashMap<String, Any>()
            defaults[Layer.STAT] = "bin"
            defaults[Layer.POS] = PosProto.STACK
            return defaults
        }

        private fun dotplotDefaults(): Map<String, Any> {
            val defaults = HashMap<String, Any>()
            defaults[Layer.STAT] = "dotplot"
            return defaults
        }

        private fun contourDefaults(): Map<String, Any> {
            val defaults = HashMap<String, Any>()
            defaults[Layer.STAT] = "contour"
            return defaults
        }

        private fun contourfDefaults(): Map<String, Any> {
            val defaults = HashMap<String, Any>()
            defaults[Layer.STAT] = "contourf"
            return defaults
        }


        private fun crossBarDefaults(): Map<String, Any> {
            val defaults = HashMap<String, Any>()
            defaults[Layer.STAT] = "identity"
            defaults[Layer.POS] = mapOf(
                Meta.NAME to PosProto.DODGE,
                Pos.Dodge.WIDTH to 0.95
            )
            return defaults
        }

        private fun boxplotDefaults(): Map<String, Any> {
            val defaults = HashMap<String, Any>()
            defaults[Layer.STAT] = "boxplot"
            defaults[Layer.POS] = mapOf(
                Meta.NAME to PosProto.DODGE,
                Pos.Dodge.WIDTH to 0.95
            )
            return defaults
        }

        private fun areaRidgesDefaults(): Map<String, Any> {
            val defaults = HashMap<String, Any>()
            defaults[Layer.STAT] = "densityridges"
            return defaults
        }

        private fun violinDefaults(): Map<String, Any> {
            val defaults = HashMap<String, Any>()
            defaults[Layer.STAT] = "ydensity"
            defaults[Layer.POS] = mapOf(
                Meta.NAME to PosProto.DODGE,
                Pos.Dodge.WIDTH to 0.95
            )
            return defaults
        }

        private fun yDotplotDefaults(): Map<String, Any> {
            val defaults = HashMap<String, Any>()
            defaults[Layer.STAT] = "ydotplot"
            return defaults
        }

        private fun areaDefaults(): Map<String, Any> {
            val defaults = HashMap<String, Any>()
            defaults[Layer.STAT] = "identity"
            defaults[Layer.POS] = PosProto.STACK
            return defaults
        }

        private fun densityDefaults(): Map<String, Any> {
            val defaults = HashMap<String, Any>()
            defaults[Layer.STAT] = "density"
            return defaults
        }

        private fun density2dDefaults(): Map<String, Any> {
            val defaults = HashMap<String, Any>()
            defaults[Layer.STAT] = "density2d"
            return defaults
        }

        private fun density2dfDefaults(): Map<String, Any> {
            val defaults = HashMap<String, Any>()
            defaults[Layer.STAT] = "density2df"
            return defaults
        }

        private fun qqDefaults(): Map<String, Any> {
            val defaults = HashMap<String, Any>()
            defaults[Layer.STAT] = "qq"
            return defaults
        }

        private fun qq2Defaults(): Map<String, Any> {
            val defaults = HashMap<String, Any>()
            defaults[Layer.STAT] = "qq2"
            return defaults
        }

        private fun qqLineDefaults(): Map<String, Any> {
            val defaults = HashMap<String, Any>()
            defaults[Layer.STAT] = "qq_line"
            return defaults
        }

        private fun qq2LineDefaults(): Map<String, Any> {
            val defaults = HashMap<String, Any>()
            defaults[Layer.STAT] = "qq2_line"
            return defaults
        }

        private fun freqpolyDefaults(): Map<String, Any> {
            val defaults = HashMap<String, Any>()
            defaults[Layer.STAT] = "bin"
            return defaults
        }

        private fun bin2dDefaults(): Map<String, Any> {
            return mapOf(
                Layer.STAT to "bin2d"
            )
        }

        private fun pieDefaults(): Map<String, Any> {
            return mapOf(
                Layer.STAT to "count2d",
                Geom.Pie.SPACER_COLOR to "paper"
            )
        }
    }
}<|MERGE_RESOLUTION|>--- conflicted
+++ resolved
@@ -90,11 +90,8 @@
             STEP -> DefaultSampling.STEP
             RECT -> DefaultSampling.RECT
             SEGMENT -> DefaultSampling.SEGMENT
-<<<<<<< HEAD
             CURVE -> DefaultSampling.SEGMENT
-=======
             SPOKE -> DefaultSampling.SPOKE
->>>>>>> 01a8879b
             TEXT, LABEL -> DefaultSampling.TEXT
             PIE -> DefaultSampling.PIE
             LOLLIPOP -> DefaultSampling.LOLLIPOP
