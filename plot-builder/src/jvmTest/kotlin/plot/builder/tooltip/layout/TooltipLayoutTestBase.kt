/*
 * Copyright (c) 2019. JetBrains s.r.o.
 * Use of this source code is governed by the MIT license that can be found in the LICENSE file.
 */

package jetbrains.datalore.plot.builder.tooltip.layout

import jetbrains.datalore.base.assertion.assertEquals
import jetbrains.datalore.base.geometry.DoubleRectangle
import jetbrains.datalore.base.geometry.DoubleVector
import jetbrains.datalore.plot.base.interact.TipLayoutHint
import jetbrains.datalore.plot.builder.interact.TestUtil.size
import jetbrains.datalore.plot.builder.interact.TooltipSpec
import jetbrains.datalore.plot.builder.tooltip.layout.LayoutManager.*
import jetbrains.datalore.plot.builder.tooltip.layout.LayoutManager.HorizontalAlignment.LEFT
import kotlin.test.assertEquals
import kotlin.test.assertTrue

internal open class TooltipLayoutTestBase {

    private lateinit var myArrangedTooltips: MutableList<TooltipHelper>
    private lateinit var myTooltipDataProvider: TooltipDataProvider

    fun createTipLayoutManagerBuilder(viewport: DoubleRectangle): TipLayoutManagerBuilder {
        val tipLayoutManagerBuilder = TipLayoutManagerBuilder(viewport)
        this.myTooltipDataProvider = tipLayoutManagerBuilder
        return tipLayoutManagerBuilder
    }

    fun arrange(layoutManagerController: TipLayoutManagerController) {
        this.myArrangedTooltips = ArrayList()

        for (tooltipEntry in layoutManagerController.arrange()) {
            val measuredTooltip = myTooltipDataProvider[tooltipEntry.tooltipSpec.lines]!!
            myArrangedTooltips.add(TooltipHelper(tooltipEntry, measuredTooltip))
        }
    }

    fun tooltip(tooltipKey: String): TooltipHelper {
        val strings = listOf(tooltipKey)

        for (tooltip in myArrangedTooltips) {
            if (tooltip.text == strings) {
                return tooltip
            }
        }

        error("Tooltip $tooltipKey is not found")
    }

    fun expectedSideTipY(tooltipKey: String): Double {
        return tooltip(tooltipKey).run { stemCoord().y - rect().height / 2 }
    }

    fun expectedSideTipX(key: String, alignment: HorizontalAlignment): Double {
        return expectedHorizontalX(key, alignment, NORMAL_STEM_LENGTH)
    }

    private fun expectedHorizontalX(tooltipKey: String, alignment: HorizontalAlignment, stemLength: Double): Double {
        val tooltip = tooltip(tooltipKey)

        return when {
            alignment === HorizontalAlignment.RIGHT ->
                tooltip.cfgHintCoord().x + tooltip.cfgHintRadius() + stemLength
            alignment === LEFT ->
                tooltip.cfgHintCoord().x - tooltip.cfgHintRadius() - stemLength - tooltip.size().x
            else ->
                throw IllegalArgumentException("Center alignment is not supported for this tooltip's kind")
        }
    }

    fun expectedAroundPointX(tooltipKey: String): Double {
        val tooltip = tooltip(tooltipKey)

        return tooltip.cfgHintCoord().x - tooltip.size().x / 2
    }

    fun expectedAroundPointY(tooltipKey: String, verticalAlignment: VerticalAlignment): Double {
        val tooltip = tooltip(tooltipKey)

        return when (verticalAlignment) {
            VerticalAlignment.TOP ->
                tooltip.cfgHintCoord().y - tooltip.size().y - NORMAL_STEM_LENGTH - tooltip.cfgHintRadius()
            VerticalAlignment.BOTTOM ->
                tooltip.cfgHintCoord().y + NORMAL_STEM_LENGTH + tooltip.cfgHintRadius()

            else -> throw IllegalArgumentException("Placement is not supported: $verticalAlignment")
        }
    }

    fun expectedAroundPointStem(tooltipKey: String): DoubleVector {
        val tooltip = tooltip(tooltipKey)

        val hintCoord = tooltip.cfgHintCoord()
        val hintRadius = tooltip.cfgHintRadius()

        return hintCoord.add(size(0.0, hintRadius))
    }

    fun expectedAxisTipY(tooltipKey: String, verticalAlignment: VerticalAlignment): Double {
        val tooltip = tooltip(tooltipKey)

        return when (verticalAlignment) {

            VerticalAlignment.TOP ->
                tooltip.cfgHintCoord().y - tooltip.size().y - AXIS_STEM_LENGTH
            VerticalAlignment.BOTTOM ->
                tooltip.cfgHintCoord().y + AXIS_STEM_LENGTH

            else -> throw IllegalArgumentException("Placement is not supported: $verticalAlignment")
        }
    }

    fun expectedAxisTipX(tooltipKey: String, alignment: HorizontalAlignment): Double {
        return expectedHorizontalX(tooltipKey, alignment, AXIS_STEM_LENGTH)
    }

    private fun <T> shouldCheck(v: T?): Boolean {
        return v != null
    }

    fun assertAllTooltips(vararg expectations: ExpectedTooltip) {
        assertEquals(expectations.size, myArrangedTooltips.size)

        var i = 0
        val n = expectations.size
        while (i < n) {
            assertExpectations(expectations[i], myArrangedTooltips[i])
            ++i
        }
    }

    private fun assertExpectations(expectedTooltip: ExpectedTooltip, actual: TooltipHelper) {
        if (shouldCheck(expectedTooltip.text())) {
            assertEquals(makeText(expectedTooltip.text()!!), actual.text)
        }

        if (shouldCheck(expectedTooltip.tooltipX())) {
            assertDoubleEquals("tooltipX", expectedTooltip.tooltipX()!!, actual.coord().x)
        }

        if (shouldCheck(expectedTooltip.tooltipY())) {
            assertDoubleEquals("tooltipY", expectedTooltip.tooltipY()!!, actual.coord().y)
        }

        if (shouldCheck(expectedTooltip.stemX())) {
            assertDoubleEquals("stemX", expectedTooltip.stemX()!!, actual.stemCoord().x)
        }

        if (shouldCheck(expectedTooltip.stemY())) {
            assertDoubleEquals("stemY", expectedTooltip.stemY()!!, actual.stemCoord().y)
        }
    }

    private fun assertDoubleEquals(message: String, expected: Double, actual: Double) {
        assertEquals(expected, actual, DOUBLE_COMPARE_EPSILON, message)
    }

    fun assertInsideView(viewport: DoubleRectangle) {
        for (arrangedTooltip in myArrangedTooltips) {
            val tooltip = arrangedTooltip.rect()
            for (side in tooltip.parts) {
                assertTrue(viewport.contains(side.start))
                assertTrue(viewport.contains(side.end))
            }
        }
    }

    fun expect(): ExpectedTooltip {
        return ExpectedTooltip()
    }

    fun expect(tooltipKey: String): ExpectedTooltip {
        return ExpectedTooltip().text(tooltipKey)

    }

    fun orderedListOf(count: Int): Array<ExpectedTooltip> {
        val expectedTooltips = ArrayList<ExpectedTooltip>()
        for (i in 0 until count) {
            expectedTooltips.add(expect().text((i + 1).toString()))
        }

        return expectedTooltips.toTypedArray()
    }

    internal interface TipLayoutManagerController {
        fun arrange(): List<PositionedTooltip>
    }

    internal interface TooltipDataProvider {
        operator fun get(lines: List<TooltipSpec.Line>): MeasuredTooltip?
    }

    internal class TipLayoutManagerBuilder(private val myViewport: DoubleRectangle) : TooltipDataProvider {
        private val myTooltipData = ArrayList<MeasuredTooltip>()
        private val myHorizontalAlignment: HorizontalAlignment = LEFT
        private var myCursor = DoubleVector.ZERO

        fun cursor(cursor: DoubleVector): TipLayoutManagerBuilder {
            myCursor = cursor
            return this
        }

        fun addTooltip(measuredTooltip: MeasuredTooltip): TipLayoutManagerBuilder {
            myTooltipData.add(measuredTooltip)
            return this
        }

        fun build(): TipLayoutManagerController {
            return object : TipLayoutManagerController {
                override fun arrange(): List<PositionedTooltip> =
<<<<<<< HEAD
                    LayoutManager(myViewport, myHorizontalAlignment, null)
=======
                    LayoutManager(myViewport, myHorizontalAlignment, myTooltipAnchor = null)
>>>>>>> 0394c974
                        .arrange(myTooltipData, myCursor, geomBounds = null)
            }
        }

        override fun get(lines: List<TooltipSpec.Line>): MeasuredTooltip? {
            for (measuredTooltip in myTooltipData) {
                if (measuredTooltip.tooltipSpec.lines == lines) {
                    return measuredTooltip
                }
            }
            return null
        }
    }

    internal class TooltipHelper(private val myTooltipEntry: PositionedTooltip, private val myMeasuredTooltip: MeasuredTooltip) {
        private val myHintRadius: Double = myMeasuredTooltip.hintRadius
        private val myTooltipRect: DoubleRectangle = DoubleRectangle(myTooltipEntry.tooltipCoord, myMeasuredTooltip.size)

        val text get() = myTooltipEntry.tooltipSpec.lines.map(TooltipSpec.Line::toString)
        val fill get() = myTooltipEntry.tooltipSpec.fill
        fun coord() = myTooltipEntry.tooltipCoord
        fun stemCoord() = myTooltipEntry.stemCoord
        fun rect() = myTooltipRect
        fun size() = myMeasuredTooltip.size
        fun cfgHintRadius() = myHintRadius
        fun cfgHintCoord() = myMeasuredTooltip.hintCoord
    }

    internal class ExpectedTooltip {
        private var text: String? = null
        private var tooltipX: Double? = null
        private var tooltipY: Double? = null
        private var stemX: Double? = null
        private var stemY: Double? = null

        fun text(text: String): ExpectedTooltip {
            this.text = text
            return this
        }

        fun tooltipX(tooltipX: Double?): ExpectedTooltip {
            this.tooltipX = tooltipX
            return this
        }

        fun tooltipY(tooltipY: Double?): ExpectedTooltip {
            this.tooltipY = tooltipY
            return this
        }

        fun tooltipCoord(tooltipCoord: DoubleVector): ExpectedTooltip {
            this.tooltipX = tooltipCoord.x
            this.tooltipY = tooltipCoord.y
            return this
        }

        fun stemCoord(stemCoord: DoubleVector): ExpectedTooltip {
            this.stemX = stemCoord.x
            this.stemY = stemCoord.y
            return this
        }

        fun text(): String? {
            return text
        }

        fun tooltipX(): Double? {
            return tooltipX
        }

        fun tooltipY(): Double? {
            return tooltipY
        }

        fun stemX(): Double? {
            return stemX
        }

        fun stemY(): Double? {
            return stemY
        }
    }

    companion object {
        val VIEWPORT = DoubleRectangle(0.0, 0.0, 500.0, 500.0)
        val DEFAULT_TOOLTIP_SIZE = DoubleVector(80.0, 40.0)

        const val DEFAULT_OBJECT_RADIUS = 40.0
        private const val DOUBLE_COMPARE_EPSILON = 0.01

        val NORMAL_STEM_LENGTH = TipLayoutHint.StemLength.NORMAL.value
        val AXIS_STEM_LENGTH = TipLayoutHint.StemLength.NONE.value

        fun makeText(text: String): List<String> {
            return listOf(text)
        }
    }
}<|MERGE_RESOLUTION|>--- conflicted
+++ resolved
@@ -210,11 +210,7 @@
         fun build(): TipLayoutManagerController {
             return object : TipLayoutManagerController {
                 override fun arrange(): List<PositionedTooltip> =
-<<<<<<< HEAD
-                    LayoutManager(myViewport, myHorizontalAlignment, null)
-=======
                     LayoutManager(myViewport, myHorizontalAlignment, myTooltipAnchor = null)
->>>>>>> 0394c974
                         .arrange(myTooltipData, myCursor, geomBounds = null)
             }
         }
