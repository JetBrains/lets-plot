--- conflicted
+++ resolved
@@ -65,19 +65,11 @@
 
         var bounds = if (boundsByShelfIndex.isEmpty()) {
             DoubleRectangle(DoubleVector.ZERO, DoubleVector.ZERO)
-<<<<<<< HEAD
-        else
-            boundsByShelfIndex[0]!!
-        val h = PlotAxisLayoutUtil.estimateLabelHeight(breaks.labels, labelSpec) * LINE_HEIGHT
-        for (i in 0 until boundsByShelfIndex.size) {
-            val shelfBounds = boundsByShelfIndex[i]!!
-=======
         } else {
             boundsByShelfIndex[0]
         }
-        val h = labelSpec.height() * LINE_HEIGHT
+        val h = PlotAxisLayoutUtil.estimateLabelHeight(breaks.labels, labelSpec) * LINE_HEIGHT
         for ((i, shelfBounds) in boundsByShelfIndex.withIndex()) {
->>>>>>> ce4d5c98
             bounds = bounds.union(shelfBounds.add(DoubleVector(0.0, i * h)))
         }
 
