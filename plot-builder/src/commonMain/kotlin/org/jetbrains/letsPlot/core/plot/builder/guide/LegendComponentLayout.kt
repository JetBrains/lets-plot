--- conflicted
+++ resolved
@@ -73,14 +73,8 @@
 
     private fun doLayout() {
         val labelSpec = PlotLabelSpecFactory.legendItem(theme)
-<<<<<<< HEAD
-        val keyLabelGap = labelSpec.maxWidth(PlotLabelSpecFactory.DISTANCE_TO_LABEL_IN_CHARS) / 2.0
-        val defaultSpacing = DoubleVector(keyLabelGap, labelSpec.regularLineHeight() / 3.0)
-        val spacingBetweenLabels = theme.keySpacing().add(defaultSpacing)
-=======
         val keyLabelGap = labelSpec.width(PlotLabelSpecFactory.DISTANCE_TO_LABEL_IN_CHARS) / 2.0
         val minVerticalDistanceBetweenLabels = labelSpec.height() / 3.0
->>>>>>> 9a0440e9
 
         val colWidths = DoubleArray(colCount)
         val rowHeights = DoubleArray(rowCount)
