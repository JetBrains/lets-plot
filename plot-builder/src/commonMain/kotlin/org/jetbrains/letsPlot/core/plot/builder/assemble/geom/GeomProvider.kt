--- conflicted
+++ resolved
@@ -313,17 +313,18 @@
             )
         }
 
-<<<<<<< HEAD
         fun curve(supplier: (Context) -> Geom): GeomProvider {
             return GeomProvider(
                 GeomKind.CURVE,
                 SegmentGeom.HANDLES_GROUPS,
-=======
+                supplier
+            )
+        }
+
         fun spoke(supplier: (Context) -> Geom): GeomProvider {
             return GeomProvider(
                 GeomKind.SPOKE,
                 LollipopGeom.HANDLES_GROUPS,
->>>>>>> 01a8879b
                 supplier
             )
         }
