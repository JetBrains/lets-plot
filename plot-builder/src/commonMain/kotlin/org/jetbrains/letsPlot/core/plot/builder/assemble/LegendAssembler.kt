--- conflicted
+++ resolved
@@ -65,6 +65,7 @@
     fun addCustomLayer(
         customLegendOptions: CustomLegendOptions,
         keyFactory: LegendKeyElementFactory,
+        overrideAesValues: Map<Aes<*>, Any>,
         constantByAes: Map<Aes<*>, Any>,
         aestheticsDefaults: AestheticsDefaults,
         colorByAes: Aes<Color>,
@@ -75,6 +76,7 @@
             LegendLayer.createCustomLegendLayer(
                 customLegendOptions,
                 keyFactory,
+                overrideAesValues,
                 constantByAes,
                 aestheticsDefaults,
                 colorByAes,
@@ -106,20 +108,12 @@
             return LegendBoxInfo.EMPTY
         }
 
-<<<<<<< HEAD
-        val legendOptionsList =
-            legendLayers
-                .map(LegendLayer::aesList)
-                .flatten()
-                .mapNotNull { guideOptionsMap[it] as? LegendOptions }
-=======
         // legend options
         val legendOptionsList = legendLayers
             .flatMap(LegendLayer::guideKeys)
             .mapNotNull(guideOptionsMap::get)
             .mapNotNull(GuideOptionsList::getLegendOptions)
         val combinedLegendOptions = LegendOptions.combine(legendOptionsList)
->>>>>>> 94e3339b
 
         val spec = createLegendSpec(legendTitle, legendBreaks, theme, combinedLegendOptions)
 
@@ -135,51 +129,6 @@
 
     private class LegendLayer(
         val keyElementFactory: LegendKeyElementFactory,
-<<<<<<< HEAD
-        val aesList: List<Aes<*>>,
-        overrideAesValues: Map<Aes<*>, Any>,
-        constantByAes: Map<Aes<*>, Any>,
-        aestheticsDefaults: AestheticsDefaults,
-        scaleMappers: Map<Aes<*>, ScaleMapper<*>>,
-        colorByAes: Aes<Color>,
-        fillByAes: Aes<Color>,
-        val isMarginal: Boolean,
-        ctx: PlotContext
-    ) {
-        val keyAesthetics: Aesthetics
-        val keyLabels: List<String>
-
-        init {
-            val labelsValuesByAes: MutableMap<Aes<*>, Pair<List<String>, List<Any?>>> = mutableMapOf()
-
-            for (aes in aesList) {
-                var scale = ctx.getScale(aes)
-                if (!scale.hasBreaks()) {
-                    scale = ScaleBreaksUtil.withBreaks(scale, ctx.overallTransformedDomain(aes), 5)
-                }
-                check(scale.hasBreaks()) { "No breaks were defined for scale $aes" }
-
-                val scaleBreaks = scale.getShortenedScaleBreaks()
-                val aesValues = scaleBreaks.transformedValues.map {
-                    scaleMappers.getValue(aes)(it) as Any // Don't expect nulls.
-                }
-
-                val labels = scaleBreaks.labels
-                labelsValuesByAes[aes] = labels to aesValues
-            }
-
-            val labelValues = processOverrideAesValues(labelsValuesByAes, overrideAesValues)
-            keyLabels = labelValues.first
-
-            // build 'key' aesthetics
-            keyAesthetics = mapToAesthetics(
-                labelValues.second,
-                constantByAes,
-                aestheticsDefaults,
-                colorByAes,
-                fillByAes
-            )
-=======
         val keyAesthetics: Aesthetics,
         val labels: List<String>,
         val guideKeys: List<GuideKey>,
@@ -190,6 +139,7 @@
             fun createDefaultLegendLayer(
                 keyElementFactory: LegendKeyElementFactory,
                 aesList: List<Aes<*>>,
+                overrideAesValues: Map<Aes<*>, Any>,
                 constantByAes: Map<Aes<*>, Any>,
                 aestheticsDefaults: AestheticsDefaults,
                 scaleMappers: Map<Aes<*>, ScaleMapper<*>>,
@@ -199,7 +149,7 @@
                 ctx: PlotContext
             ): LegendLayer {
 
-                val aesValuesByLabel = LinkedHashMap<String, MutableMap<Aes<*>, Any>>()
+                val labelsValuesByAes: MutableMap<Aes<*>, Pair<List<String>, List<Any?>>> = mutableMapOf()
 
                 for (aes in aesList) {
                     var scale = ctx.getScale(aes)
@@ -212,14 +162,15 @@
                     val aesValues = scaleBreaks.transformedValues.map {
                         scaleMappers.getValue(aes)(it) as Any // Don't expect nulls.
                     }
+
                     val labels = scaleBreaks.labels
-                    for ((label, aesValue) in labels.zip(aesValues)) {
-                        aesValuesByLabel.getOrPut(label) { HashMap() }[aes] = aesValue
-                    }
-                }
+                    labelsValuesByAes[aes] = labels to aesValues
+                }
+
+                val labelValues = processOverrideAesValues(labelsValuesByAes, overrideAesValues)
                 // build 'key' aesthetics
                 val keyAesthetics = mapToAesthetics(
-                    aesValuesByLabel.values,
+                    labelValues.second,
                     constantByAes.filterKeys {
                         // Derive some aesthetics from constants
                         it in listOf(
@@ -237,7 +188,7 @@
                 return LegendLayer(
                     keyElementFactory,
                     keyAesthetics,
-                    labels = aesValuesByLabel.keys.toList(),
+                    labels = labelValues.first,
                     guideKeys = aesList.map(GuideKey::fromAes),
                     isMarginal = isMarginal
                 )
@@ -246,6 +197,7 @@
             fun createCustomLegendLayer(
                 customLegendOptions: CustomLegendOptions,
                 keyElementFactory: LegendKeyElementFactory,
+                overrideAesValues: Map<Aes<*>, Any>,
                 constantByAes: Map<Aes<*>, Any>,
                 aestheticsDefaults: AestheticsDefaults,
                 colorByAes: Aes<Color>,
@@ -254,7 +206,7 @@
             ): LegendLayer {
                  // build 'key' aesthetics
                 val keyAesthetics = mapToAesthetics(
-                    listOf(customLegendOptions.aesValues),
+                    listOf(customLegendOptions.aesValues + overrideAesValues),
                     constantByAes,
                     aestheticsDefaults,
                     colorByAes,
@@ -269,9 +221,7 @@
                     isMarginal
                 )
             }
->>>>>>> 94e3339b
-        }
-
+        }
     }
 
     companion object {
