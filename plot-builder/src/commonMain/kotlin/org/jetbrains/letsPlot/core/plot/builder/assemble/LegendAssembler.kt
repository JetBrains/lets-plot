--- conflicted
+++ resolved
@@ -28,11 +28,7 @@
 
 class LegendAssembler(
     private val legendTitle: String,
-<<<<<<< HEAD
-    private val guideOptionsMap: Map<String, GuideOptions>,
-=======
-    private val guideOptionsMap: Map<Aes<*>, GuideOptionsList>,
->>>>>>> e84975ec
+    private val guideOptionsMap: Map<String, GuideOptionsList>,
     private val scaleMappers: Map<Aes<*>, ScaleMapper<*>>,
     private val theme: LegendTheme
 ) {
@@ -117,31 +113,17 @@
         }
 
         // legend options
-<<<<<<< HEAD
-        val legendOptionsList = ArrayList<LegendOptions>()
-        for (legendLayer in legendLayers) {
-            for (key in legendLayer.guideKeys) {
-                if (guideOptionsMap[key] is LegendOptions) {
-                    legendOptionsList.add(guideOptionsMap[key] as LegendOptions)
-                }
-            }
-        }
+        val legendOptionsList = legendLayers
+            .flatMap(LegendLayer::guideKeys)
+            .mapNotNull(guideOptionsMap::get)
+            .mapNotNull(GuideOptionsList::getLegendOptions)
+        val combinedLegendOptions = LegendOptions.combine(legendOptionsList)
 
         val spec = createLegendSpec(
             legendTitle,
             legendBreaks,
             theme,
-            LegendOptions.combine(legendOptionsList)
-        )
-=======
-        val legendOptionsList = legendLayers
-            .flatMap(LegendLayer::aesList)
-            .mapNotNull(guideOptionsMap::get)
-            .mapNotNull(GuideOptionsList::getLegendOptions)
-        val combinedLegendOptions = LegendOptions.combine(legendOptionsList)
-
-        val spec = createLegendSpec(legendTitle, legendBreaks, theme, combinedLegendOptions)
->>>>>>> e84975ec
+            combinedLegendOptions)
 
         return object : LegendBoxInfo(spec.size) {
             override fun createLegendBox(): LegendBox {
