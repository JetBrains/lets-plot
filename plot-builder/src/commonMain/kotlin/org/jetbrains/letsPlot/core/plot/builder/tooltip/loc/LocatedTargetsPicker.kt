--- conflicted
+++ resolved
@@ -160,9 +160,6 @@
             coord: DoubleVector?,
             flippedAxis: Boolean
         ): LookupResult {
-<<<<<<< HEAD
-            if (coord == null || lookupResult.geomKind !in setOf(DENSITY, HISTOGRAM, FREQPOLY, LINE, AREA, SEGMENT, RIBBON, CURVE)) {
-=======
             if (coord == null) return lookupResult
 
             val geomTargets = lookupResult.targets.filter { it.tipLayoutHint.coord != null }
@@ -177,8 +174,7 @@
                 return lookupResult.withTargets(listOf(closestTarget))
             }
 
-            if (lookupResult.geomKind !in setOf(DENSITY, HISTOGRAM, FREQPOLY, LINE, AREA, SEGMENT, SPOKE, RIBBON)) {
->>>>>>> 01a8879b
+            if (lookupResult.geomKind !in setOf(DENSITY, HISTOGRAM, FREQPOLY, LINE, AREA, SEGMENT, CURVE, SPOKE, RIBBON)) {
                 return lookupResult
             }
 
