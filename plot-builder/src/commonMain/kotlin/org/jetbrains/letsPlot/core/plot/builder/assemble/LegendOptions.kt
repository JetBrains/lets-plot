--- conflicted
+++ resolved
@@ -7,22 +7,16 @@
 
 import org.jetbrains.letsPlot.core.plot.base.Aes
 
-class LegendOptions constructor(
+class LegendOptions(
     val colCount: Int? = null,
     val rowCount: Int? = null,
     val byRow: Boolean = false,
-<<<<<<< HEAD
     title: String? = null,
-    val overrideAesValues: Map<Aes<*>, Any>? = null,
-    isReverse: Boolean = false
-) : GuideOptions(title, isReverse) {
-=======
-    title: String? = null
+    val overrideAesValues: Map<Aes<*>, Any>? = null
 ) : GuideOptions(title) {
->>>>>>> 94e3339b
     init {
         require(colCount == null || colCount > 0) { "Invalid value: colCount=$colCount" }
-        require(rowCount == null || rowCount > 0) { "Invalid value: colCount=$rowCount" }
+        require(rowCount == null || rowCount > 0) { "Invalid value: rowCount=$rowCount" }
     }
 
     fun hasColCount(): Boolean {
@@ -33,21 +27,9 @@
         return rowCount != null
     }
 
-<<<<<<< HEAD
-    override fun withReverse(reverse: Boolean): LegendOptions {
-        return LegendOptions(
-            colCount, rowCount, byRow, title, overrideAesValues, isReverse = reverse
-        )
-    }
-
     override fun withTitle(title: String?): LegendOptions {
         return LegendOptions(
-            colCount, rowCount, byRow, title = title, overrideAesValues, isReverse
-=======
-    override fun withTitle(title: String?): LegendOptions {
-        return LegendOptions(
-            colCount, rowCount, byRow, title = title
->>>>>>> 94e3339b
+            colCount, rowCount, byRow, title = title, overrideAesValues
         )
     }
 
@@ -82,6 +64,8 @@
             var rowCount: Int? = null
             var byRow = false
             var title: String? = null
+            var overrideAesValues: Map<Aes<*>, Any>? = null
+
             for (options in optionsList) {
                 if (options.byRow) {
                     byRow = true
@@ -95,8 +79,11 @@
                 if (options.title != null) {
                     title = options.title
                 }
+                if (options.overrideAesValues != null) {
+                    overrideAesValues = options.overrideAesValues
+                }
             }
-            return LegendOptions(colCount, rowCount, byRow, title)
+            return LegendOptions(colCount, rowCount, byRow, title, overrideAesValues)
         }
     }
 }