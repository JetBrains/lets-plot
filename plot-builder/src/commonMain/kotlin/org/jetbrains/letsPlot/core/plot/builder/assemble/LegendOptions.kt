/*
 * Copyright (c) 2019. JetBrains s.r.o.
 * Use of this source code is governed by the MIT license that can be found in the LICENSE file.
 */

package org.jetbrains.letsPlot.core.plot.builder.assemble

import org.jetbrains.letsPlot.core.plot.base.Aes

class LegendOptions constructor(
    val colCount: Int? = null,
    val rowCount: Int? = null,
    val byRow: Boolean = false,
<<<<<<< HEAD
    val overrideAesValues: Map<Aes<*>, Any>? = null,
=======
    title: String? = null,
>>>>>>> b7bb4bc6
    isReverse: Boolean = false
) : GuideOptions(title, isReverse) {
    init {
        require(colCount == null || colCount > 0) { "Invalid value: colCount=$colCount" }
        require(rowCount == null || rowCount > 0) { "Invalid value: colCount=$rowCount" }
    }

    fun hasColCount(): Boolean {
        return colCount != null
    }

    fun hasRowCount(): Boolean {
        return rowCount != null
    }

    override fun withReverse(reverse: Boolean): LegendOptions {
        return LegendOptions(
<<<<<<< HEAD
            colCount, rowCount, byRow, overrideAesValues, isReverse = reverse
=======
            colCount, rowCount, byRow, title, isReverse = reverse
        )
    }

    override fun withTitle(title: String?): LegendOptions {
        return LegendOptions(
            colCount, rowCount, byRow, title = title, isReverse
>>>>>>> b7bb4bc6
        )
    }

    override fun equals(other: Any?): Boolean {
        if (this === other) return true
        if (other == null || this::class != other::class) return false

        other as LegendOptions

        if (colCount != other.colCount) return false
        if (rowCount != other.rowCount) return false
        if (byRow != other.byRow) return false
<<<<<<< HEAD
        if (overrideAesValues != other.overrideAesValues) return false
=======
        if (title != other.title) return false
>>>>>>> b7bb4bc6

        return true
    }

    override fun hashCode(): Int {
        var result = colCount ?: 0
        result = 31 * result + (rowCount ?: 0)
        result = 31 * result + byRow.hashCode()
<<<<<<< HEAD
        result = 31 * result + (overrideAesValues?.hashCode() ?: 0)
=======
        result = 31 * result + (title?.hashCode() ?: 0)
>>>>>>> b7bb4bc6
        return result
    }


    companion object {
        fun combine(optionsList: List<LegendOptions>): LegendOptions {
            var colCount: Int? = null
            var rowCount: Int? = null
            var byRow = false
            var title: String? = null
            for (options in optionsList) {
                if (options.byRow) {
                    byRow = true
                }
                if (options.hasColCount()) {
                    colCount = options.colCount
                }
                if (options.hasRowCount()) {
                    rowCount = options.rowCount
                }
                if (options.title != null) {
                    title = options.title
                }
            }
            return LegendOptions(colCount, rowCount, byRow, title)
        }
    }
}<|MERGE_RESOLUTION|>--- conflicted
+++ resolved
@@ -11,11 +11,8 @@
     val colCount: Int? = null,
     val rowCount: Int? = null,
     val byRow: Boolean = false,
-<<<<<<< HEAD
+    title: String? = null,
     val overrideAesValues: Map<Aes<*>, Any>? = null,
-=======
-    title: String? = null,
->>>>>>> b7bb4bc6
     isReverse: Boolean = false
 ) : GuideOptions(title, isReverse) {
     init {
@@ -33,17 +30,13 @@
 
     override fun withReverse(reverse: Boolean): LegendOptions {
         return LegendOptions(
-<<<<<<< HEAD
-            colCount, rowCount, byRow, overrideAesValues, isReverse = reverse
-=======
-            colCount, rowCount, byRow, title, isReverse = reverse
+            colCount, rowCount, byRow, title, overrideAesValues, isReverse = reverse
         )
     }
 
     override fun withTitle(title: String?): LegendOptions {
         return LegendOptions(
             colCount, rowCount, byRow, title = title, isReverse
->>>>>>> b7bb4bc6
         )
     }
 
@@ -56,11 +49,8 @@
         if (colCount != other.colCount) return false
         if (rowCount != other.rowCount) return false
         if (byRow != other.byRow) return false
-<<<<<<< HEAD
+        if (title != other.title) return false
         if (overrideAesValues != other.overrideAesValues) return false
-=======
-        if (title != other.title) return false
->>>>>>> b7bb4bc6
 
         return true
     }
@@ -69,11 +59,8 @@
         var result = colCount ?: 0
         result = 31 * result + (rowCount ?: 0)
         result = 31 * result + byRow.hashCode()
-<<<<<<< HEAD
+        result = 31 * result + (title?.hashCode() ?: 0)
         result = 31 * result + (overrideAesValues?.hashCode() ?: 0)
-=======
-        result = 31 * result + (title?.hashCode() ?: 0)
->>>>>>> b7bb4bc6
         return result
     }
 
