--- conflicted
+++ resolved
@@ -235,16 +235,9 @@
     }
 
     inner class InteractionSupport {
-<<<<<<< HEAD
-        var scale = 1.0
-            private set
-        var pan = DoubleVector.ZERO // total offset in pixels at scale = 1.0
-            private set
-=======
         private val geomContentBounds = tileLayoutInfo.geomContentBounds
         private var scale = DoubleVector(1.0, 1.0) // scale factor
         private var pan = DoubleVector.ZERO // total offset in pixels at scale = 1.0
->>>>>>> bf4e9f6d
 
         fun updateTransform(scaleDelta: DoubleVector, panDelta: DoubleVector) {
             pan = DoubleVector(
