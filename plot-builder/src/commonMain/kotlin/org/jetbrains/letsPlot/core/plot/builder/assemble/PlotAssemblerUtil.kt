--- conflicted
+++ resolved
@@ -42,16 +42,9 @@
         ctx: PlotContext,
         geomTiles: PlotGeomTiles,
         scaleMappersNP: Map<Aes<*>, ScaleMapper<*>>,
-<<<<<<< HEAD
-        guideOptionsMap: Map<String, GuideOptions>,
-=======
-        guideOptionsMap: Map<Aes<*>, GuideOptionsList>,
->>>>>>> e84975ec
+        guideOptionsMap: Map<String, GuideOptionsList>,
         theme: LegendTheme
     ): List<LegendBoxInfo> {
-        fun chooseTitle(guideOptionsKey: String, defaultName: String): String {
-            return guideOptionsMap[guideOptionsKey]?.title ?: defaultName
-        }
 
         val legendAssemblerByTitle = LinkedHashMap<String, LegendAssembler>()
         val colorBarAssemblerByTitle = LinkedHashMap<String, ColorBarAssembler>()
@@ -68,24 +61,11 @@
             val aesList = mappedRenderedAesToCreateGuides(layerInfo, guideOptionsMap)
             for (aes in aesList) {
                 val scale = ctx.getScale(aes)
-<<<<<<< HEAD
-                val scaleName = chooseTitle(aes.name, scale.name)
-
-                val colorBarOptions: ColorBarOptions? = guideOptionsMap[aes.name]?.let {
-                    if (it is ColorBarOptions) {
-                        checkFitsColorBar(aes, scale)
-                        it
-                    } else {
-                        null
-                    }
-                }
-=======
                 val scaleName = scale.name
 
-                val colorBarOptions: ColorBarOptions? = guideOptionsMap[aes]
+                val colorBarOptions: ColorBarOptions? = guideOptionsMap[aes.name]
                     ?.getColorBarOptions()
                     ?.also { checkFitsColorBar(aes, scale) }
->>>>>>> e84975ec
 
                 if (colorBarOptions != null || fitsColorBar(aes, scale)) {
                     // Colorbar
@@ -144,10 +124,9 @@
 
             // custom legend
             layerInfo.customLegendItem?.let { legendItem ->
-                val legendTitle = chooseTitle(
-                    legendItem.group,
+                val legendTitle = guideOptionsMap[legendItem.group]?.getTitle() ?:
                     legendItem.group.takeIf { it != CustomLegendItem.DEFAULT_LEGEND_GROUP_NAME } ?: ""
-                )
+
                 val customLegendAssembler = legendAssemblerByTitle.getOrPut(legendTitle) {
                     LegendAssembler(
                         legendTitle,
