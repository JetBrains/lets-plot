--- conflicted
+++ resolved
@@ -64,11 +64,7 @@
             val aesList = mappedRenderedAesToCreateGuides(layerInfo, guideOptionsMap)
             for (aes in aesList) {
                 val scale = ctx.getScale(aes)
-<<<<<<< HEAD
                 val scaleName = chooseTitle(aes.name, scale.name)
-=======
-                val scaleName = guideOptionsMap[aes]?.title ?: scale.name
->>>>>>> b7bb4bc6
 
                 val colorBarOptions: ColorBarOptions? = guideOptionsMap[aes.name]?.let {
                     if (it is ColorBarOptions) {
