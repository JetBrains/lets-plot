--- conflicted
+++ resolved
@@ -127,14 +127,8 @@
         }
 
         val tickLabel = if (axisTheme.showLabels()) {
-<<<<<<< HEAD
-            val tickHeight = PlotLabelSpecFactory.axisTick(axisTheme).height()
-            val tickLabel = TextLabel(label, axisTheme.titleStyle().markdown)
-=======
             val tickLabel = Label(label, markdown = axisTheme.titleStyle().markdown)
->>>>>>> 8f8361e2
             tickLabel.addClassName("${Style.AXIS_TEXT}-${axisTheme.axis}")
-            tickLabel.setFontSize(tickHeight) // Needed only for calculating correct x-shift for some LaTeX formulas
 
             when (orientation.isHorizontal) {
                 false -> {
@@ -167,8 +161,9 @@
                 }
             }
 
-            val lineHeight = PlotLabelSpecFactory.axisTick(axisTheme).height()
-            tickLabel.setLineHeight(lineHeight)
+            val tickHeight = PlotLabelSpecFactory.axisTick(axisTheme).height()
+            tickLabel.setFontSize(tickHeight) // Needed only for calculating correct x-shift for some LaTeX formulas
+            tickLabel.setLineHeight(tickHeight)
             tickLabel.rotate(labelAdjustments.rotationDegree)
             tickLabel
         } else {
