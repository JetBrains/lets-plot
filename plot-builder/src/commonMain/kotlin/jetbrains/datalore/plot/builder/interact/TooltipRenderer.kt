--- conflicted
+++ resolved
@@ -115,16 +115,10 @@
                     else -> null
                 }
 
-<<<<<<< HEAD
-                val strokeWidth = when (spec.layoutHint.kind) {
-                    X_AXIS_TOOLTIP -> xAxisTheme.tooltipStrokeWidth()
-                    Y_AXIS_TOOLTIP -> yAxisTheme.tooltipStrokeWidth()
-=======
                 val strokeWidth = when {
                     spec.layoutHint.kind == X_AXIS_TOOLTIP -> xAxisTheme.tooltipStrokeWidth()
                     spec.layoutHint.kind == Y_AXIS_TOOLTIP -> yAxisTheme.tooltipStrokeWidth()
                     spec.isOutlier -> 1.0
->>>>>>> b4ecdbc0
                     else -> tooltipsTheme.tooltipStrokeWidth()
                 }
 
