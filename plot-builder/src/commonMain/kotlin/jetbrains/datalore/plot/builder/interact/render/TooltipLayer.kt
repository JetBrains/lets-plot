/*
 * Copyright (c) 2019. JetBrains s.r.o.
 * Use of this source code is governed by the MIT license that can be found in the LICENSE file.
 */

package jetbrains.datalore.plot.builder.interact.render

import jetbrains.datalore.base.geometry.DoubleRectangle
import jetbrains.datalore.base.geometry.DoubleVector
import jetbrains.datalore.plot.base.interact.TipLayoutHint.Kind.*
import jetbrains.datalore.plot.builder.guide.TooltipAnchor
import jetbrains.datalore.plot.builder.interact.TooltipSpec
import jetbrains.datalore.plot.builder.presentation.Style
import jetbrains.datalore.plot.builder.tooltip.CrosshairComponent
import jetbrains.datalore.plot.builder.tooltip.TooltipBox
import jetbrains.datalore.plot.builder.tooltip.layout.LayoutManager
import jetbrains.datalore.plot.builder.tooltip.layout.LayoutManager.HorizontalAlignment
import jetbrains.datalore.plot.builder.tooltip.layout.LayoutManager.MeasuredTooltip
import jetbrains.datalore.vis.svg.SvgGElement
import jetbrains.datalore.vis.svg.SvgNode

<<<<<<< HEAD
internal class TooltipLayer(decorationLayer: SvgNode, viewport: DoubleRectangle, tooltipAnchor: TooltipAnchor?) {
=======
internal class TooltipLayer(
    decorationLayer: SvgNode,
    viewport: DoubleRectangle,
    tooltipAnchor: TooltipAnchor?,
    private val tooltipMinWidth: Double?
) {
>>>>>>> 0394c974
    private val myLayoutManager = LayoutManager(viewport, HorizontalAlignment.LEFT, tooltipAnchor)
    private val myTooltipLayer = SvgGElement().also { decorationLayer.children().add(it) }
    private val myShowCrosshairComponent = tooltipAnchor != null

    fun showTooltips(
        cursor: DoubleVector,
        tooltipSpecs: List<TooltipSpec>,
        geomBounds: DoubleRectangle?
    ) {
        clearTooltips()

        if (myShowCrosshairComponent && geomBounds != null) {
            showCrosshair(tooltipSpecs, geomBounds)
        }

        tooltipSpecs
            .filter { spec -> spec.lines.isNotEmpty() }
            .map { spec -> spec
                .run { newTooltipBox().apply { visible = false } } // to not flicker on arrange
                .apply { setContent(spec.fill, spec.lines, spec.style, spec.isOutlier) }
                .run { MeasuredTooltip(tooltipSpec = spec, tooltipBox = this) }
            }
            .run { myLayoutManager.arrange(tooltips = this, cursorCoord = cursor, geomBounds = geomBounds) }
            .map { arranged ->
                arranged.tooltipBox.apply {
                    setPosition(
                        arranged.tooltipCoord,
                        arranged.stemCoord,
                        arranged.orientation
                    )
                }
            }.forEach { it.visible = true } // arranged, show tooltips
    }

    fun hideTooltip() = clearTooltips()

    private fun clearTooltips() = myTooltipLayer.children().clear()

    private fun newTooltipBox(): TooltipBox {
        // Add to the layer to be able to calculate a bbox
<<<<<<< HEAD
        return TooltipBox().apply { myTooltipLayer.children().add(rootGroup) }
=======
        return TooltipBox(tooltipMinWidth).apply { myTooltipLayer.children().add(rootGroup) }
>>>>>>> 0394c974
    }

    private fun newCrosshairComponent(): CrosshairComponent {
        return CrosshairComponent().apply { myTooltipLayer.children().add(rootGroup) }
    }

    private fun showCrosshair(tooltipSpecs: List<TooltipSpec>, geomBounds: DoubleRectangle) {
        val showVertical = tooltipSpecs.any { it.layoutHint.kind == X_AXIS_TOOLTIP }
        val showHorizontal = tooltipSpecs.any { it.layoutHint.kind == Y_AXIS_TOOLTIP }
        if (!showVertical && !showHorizontal) {
            return
        }
        tooltipSpecs
            .filterNot(TooltipSpec::isOutlier)
            .forEach { tooltipSpec ->
                tooltipSpec.layoutHint.coord?.let { coord ->
                    newCrosshairComponent().also { crosshair ->
                        if (showHorizontal) crosshair.addHorizontal(coord, geomBounds)
                        if (showVertical) crosshair.addVertical(coord, geomBounds)
                    }
                }
            }
    }

    private val TooltipSpec.style get() = when (this.layoutHint.kind) {
        X_AXIS_TOOLTIP, Y_AXIS_TOOLTIP -> Style.PLOT_AXIS_TOOLTIP
        else -> Style.PLOT_DATA_TOOLTIP
    }

    private val LayoutManager.PositionedTooltip.orientation get() = when (this.hintKind) {
        HORIZONTAL_TOOLTIP, Y_AXIS_TOOLTIP -> TooltipBox.Orientation.HORIZONTAL
        else -> TooltipBox.Orientation.VERTICAL
    }
}<|MERGE_RESOLUTION|>--- conflicted
+++ resolved
@@ -19,16 +19,12 @@
 import jetbrains.datalore.vis.svg.SvgGElement
 import jetbrains.datalore.vis.svg.SvgNode
 
-<<<<<<< HEAD
-internal class TooltipLayer(decorationLayer: SvgNode, viewport: DoubleRectangle, tooltipAnchor: TooltipAnchor?) {
-=======
 internal class TooltipLayer(
     decorationLayer: SvgNode,
     viewport: DoubleRectangle,
     tooltipAnchor: TooltipAnchor?,
     private val tooltipMinWidth: Double?
 ) {
->>>>>>> 0394c974
     private val myLayoutManager = LayoutManager(viewport, HorizontalAlignment.LEFT, tooltipAnchor)
     private val myTooltipLayer = SvgGElement().also { decorationLayer.children().add(it) }
     private val myShowCrosshairComponent = tooltipAnchor != null
@@ -69,11 +65,7 @@
 
     private fun newTooltipBox(): TooltipBox {
         // Add to the layer to be able to calculate a bbox
-<<<<<<< HEAD
-        return TooltipBox().apply { myTooltipLayer.children().add(rootGroup) }
-=======
         return TooltipBox(tooltipMinWidth).apply { myTooltipLayer.children().add(rootGroup) }
->>>>>>> 0394c974
     }
 
     private fun newCrosshairComponent(): CrosshairComponent {
