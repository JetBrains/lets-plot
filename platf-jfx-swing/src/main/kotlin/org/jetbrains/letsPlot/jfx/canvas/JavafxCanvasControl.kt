/*
 * Copyright (c) 2023. JetBrains s.r.o.
 * Use of this source code is governed by the MIT license that can be found in the LICENSE file.
 */

package org.jetbrains.letsPlot.jfx.canvas

import javafx.scene.Group
import javafx.scene.image.Image
import org.jetbrains.letsPlot.commons.event.MouseEvent
import org.jetbrains.letsPlot.commons.event.MouseEventSpec
import org.jetbrains.letsPlot.commons.geometry.Vector
import org.jetbrains.letsPlot.commons.intern.async.Async
import org.jetbrains.letsPlot.commons.intern.async.Asyncs
import org.jetbrains.letsPlot.commons.intern.observable.event.EventHandler
import org.jetbrains.letsPlot.commons.intern.observable.event.handler
import org.jetbrains.letsPlot.commons.registration.Registration
import org.jetbrains.letsPlot.core.canvas.AnimationProvider
import org.jetbrains.letsPlot.core.canvas.Canvas
import org.jetbrains.letsPlot.core.canvas.CanvasControl
import org.jetbrains.letsPlot.jfx.canvas.JavafxCanvasUtil.imagePngBase64ToImage
import java.io.ByteArrayInputStream

class JavafxCanvasControl(
    private val myRoot: Group,
    override val size: Vector,
    override val pixelDensity: Double,
    private val myEventPeer: EventPeer<MouseEventSpec, MouseEvent> // TODO: replace with MouseEventPeer
) : CanvasControl {

    override fun createAnimationTimer(eventHandler: AnimationProvider.AnimationEventHandler): AnimationProvider.AnimationTimer {
        return object : JavafxAnimationTimer() {
            override fun handle(millisTime: Long) {
                eventHandler.onEvent(millisTime)
            }
        }
    }

    override fun addEventHandler(eventSpec: MouseEventSpec, eventHandler: EventHandler<MouseEvent>): Registration {
        return myEventPeer.addEventHandler(
            eventSpec,
            handler {
                eventHandler.onEvent(it)
            }
        )
    }

    override fun createCanvas(size: Vector): Canvas {
        return JavafxCanvas.create(size, pixelDensity)
    }

<<<<<<< HEAD
    override fun createSnapshot(dataUrl: String): Async<Canvas.Snapshot> {
        return Asyncs.constant(immediateSnapshot(dataUrl))
    }

    override fun createSnapshot(rgba: ByteArray, size: Vector): Async<Canvas.Snapshot> {
        return Asyncs.constant(immediateSnapshot(rgba, size))
=======
    override fun decodeDataImageUrl(dataUrl: String): Async<Canvas.Snapshot> {
        val image = imagePngBase64ToImage(dataUrl)
        val snapshot = JavafxCanvas.JavafxSnapshot(image)
        return Asyncs.constant(snapshot)
>>>>>>> 9213b42f
    }

    override fun decodePng(png: ByteArray, size: Vector): Async<Canvas.Snapshot> {
        val size1 = size * pixelDensity.toInt()
        val image = Image(ByteArrayInputStream(png), size1.x.toDouble(), size1.y.toDouble(), false, false)
        val snapshot = JavafxCanvas.JavafxSnapshot(image)
        return Asyncs.constant(snapshot)
    }

    override fun immediateSnapshot(dataUrl: String): Canvas.Snapshot {
        return JavafxCanvas.JavafxSnapshot(
            imagePngBase64ToImage(
                dataUrl
            )
        )
    }

    override fun addChild(canvas: Canvas) {
        myRoot.children.add((canvas as JavafxCanvas).nativeCanvas)
    }

    override fun addChild(index: Int, canvas: Canvas) {
        myRoot.children.add(index, (canvas as JavafxCanvas).nativeCanvas)
    }

    override fun removeChild(canvas: Canvas) {
        myRoot.children.remove((canvas as JavafxCanvas).nativeCanvas)
    }

    override fun onResize(listener: (Vector) -> Unit): Registration {
        println("JavafxCanvasControl.onResize() - NOT IMPLEMENTED")
        return Registration.EMPTY
    }

    override fun snapshot(): Canvas.Snapshot {
        TODO("Not yet implemented")
    }

    override fun <T> schedule(f: () -> T) {
        JavafxCanvasUtil.runInJavafxThread(f)
    }

    private operator fun Vector.times(value: Int): Vector {
        return Vector(x * value, y * value)
    }
}<|MERGE_RESOLUTION|>--- conflicted
+++ resolved
@@ -49,19 +49,10 @@
         return JavafxCanvas.create(size, pixelDensity)
     }
 
-<<<<<<< HEAD
-    override fun createSnapshot(dataUrl: String): Async<Canvas.Snapshot> {
-        return Asyncs.constant(immediateSnapshot(dataUrl))
-    }
-
-    override fun createSnapshot(rgba: ByteArray, size: Vector): Async<Canvas.Snapshot> {
-        return Asyncs.constant(immediateSnapshot(rgba, size))
-=======
     override fun decodeDataImageUrl(dataUrl: String): Async<Canvas.Snapshot> {
         val image = imagePngBase64ToImage(dataUrl)
         val snapshot = JavafxCanvas.JavafxSnapshot(image)
         return Asyncs.constant(snapshot)
->>>>>>> 9213b42f
     }
 
     override fun decodePng(png: ByteArray, size: Vector): Async<Canvas.Snapshot> {
@@ -69,14 +60,6 @@
         val image = Image(ByteArrayInputStream(png), size1.x.toDouble(), size1.y.toDouble(), false, false)
         val snapshot = JavafxCanvas.JavafxSnapshot(image)
         return Asyncs.constant(snapshot)
-    }
-
-    override fun immediateSnapshot(dataUrl: String): Canvas.Snapshot {
-        return JavafxCanvas.JavafxSnapshot(
-            imagePngBase64ToImage(
-                dataUrl
-            )
-        )
     }
 
     override fun addChild(canvas: Canvas) {
