/*
 * Copyright (c) 2025. JetBrains s.r.o.
 * Use of this source code is governed by the MIT license that can be found in the LICENSE file.
 */

package org.jetbrains.letsPlot.imagick.canvas

import kotlinx.cinterop.CPointer
import kotlinx.cinterop.convert
import kotlinx.cinterop.refTo
import kotlinx.cinterop.toKString
import org.jetbrains.letsPlot.commons.encoding.Base64
import org.jetbrains.letsPlot.commons.geometry.Vector
import org.jetbrains.letsPlot.commons.registration.Disposable
import org.jetbrains.letsPlot.commons.values.Bitmap
import org.jetbrains.letsPlot.core.canvas.Canvas
import org.jetbrains.letsPlot.core.canvas.Context2d
import org.jetbrains.letsPlot.nat.encoding.png.ImageInfo
import org.jetbrains.letsPlot.nat.encoding.png.ImageLineByte
import org.jetbrains.letsPlot.nat.encoding.png.OutputPngStream
import org.jetbrains.letsPlot.nat.encoding.png.PngWriter

class MagickCanvas(
    private val _img: CPointer<ImageMagick.MagickWand>,
    override val size: Vector,
    pixelDensity: Double,
) : Canvas {

    // TODO: replace usage in tests with Snapshot
    val img: CPointer<ImageMagick.MagickWand>
        get() {
            val wand = (context2d as MagickContext2d).wand
            if (false) {
                val v = ImageMagick.DrawGetVectorGraphics(wand)
                println(v!!.toKString())
            }

            ImageMagick.MagickDrawImage(_img, wand)
            return _img
        }

    override val context2d: Context2d = MagickContext2d(_img, pixelDensity)


<<<<<<< HEAD
    override fun takeSnapshot(): Async<Canvas.Snapshot> {
        return Asyncs.constant(immidiateSnapshot())
    }

    override fun immidiateSnapshot(): Canvas.Snapshot {
        return MagickSnapshot(img)
=======
    override fun takeSnapshot(): Canvas.Snapshot {
        return MagickSnapshot(_img)
>>>>>>> 9213b42f
    }

    fun saveBmp(filename: String) {
        if (ImageMagick.MagickWriteImage(img, filename) == ImageMagick.MagickFalse) {
            throw RuntimeException("Failed to write image")
        }
    }

    companion object {
        fun create(width: Number, height: Number, pixelDensity: Number): MagickCanvas {
            return create(Vector(width.toInt(), height.toInt()), pixelDensity)
        }

        fun create(size: Vector, pixelDensity: Number): MagickCanvas {
            val wand = ImageMagick.NewMagickWand() ?: error("MagickCanvas: Failed to create new MagickWand")
            val background = ImageMagick.NewPixelWand()
            ImageMagick.PixelSetColor(background, "white")
            ImageMagick.MagickNewImage(wand, size.x.toULong(), size.y.toULong(), background)
            return MagickCanvas(wand, size, pixelDensity = pixelDensity.toDouble())
        }
    }

    class MagickSnapshot(
        img: CPointer<ImageMagick.MagickWand>
    ) : Disposable, Canvas.Snapshot {
        val img: CPointer<ImageMagick.MagickWand> = ImageMagick.CloneMagickWand(img) ?: error("MagickSnapshot: Failed to clone image wand")
        override val size: Vector = Vector(
            ImageMagick.MagickGetImageWidth(img).toInt(),
            ImageMagick.MagickGetImageHeight(img).toInt()
        )

        override fun dispose() {
            ImageMagick.DestroyMagickWand(img)
        }

        override fun copy(): Canvas.Snapshot {
            val copiedImg = ImageMagick.CloneMagickWand(img) ?: error("MagickSnapshot: Failed to clone image wand")
            return MagickSnapshot(copiedImg)
        }

        override fun toDataUrl(): String {
            val (pixels, size) = exportPixels(img)

            if (pixels.isEmpty()) {
                return "data:image/png;base64,iVBORw0KGgoAAAANSUhEUgAAAAEAAAABCAYAAAAfFcSJAAAAC0lEQVR42mP8//8/AwAI/wH+9QAAAABJRU5ErkJggg=="
            }

            val outputStream = OutputPngStream()
            val png = PngWriter(outputStream, ImageInfo(size.x, size.y, bitdepth = 8, alpha = true))
            val iLine = ImageLineByte(png.imgInfo)

            pixels.asSequence()
                .windowed(size.x * 4, size.x * 4)
                .forEachIndexed { _, byteArray ->
                    byteArray.forEachIndexed { col, byte ->
                        iLine.scanline[col] = byte.toByte()
                    }
                    png.writeRow(iLine)
                }

            png.end()
            return "data:image/png;base64,${Base64.encode(outputStream.byteArray)}"
        }

        private fun exportPixels(wand: CPointer<ImageMagick.MagickWand>): Pair<UByteArray, Vector> {
            val width = ImageMagick.MagickGetImageWidth(wand).toInt()
            val height = ImageMagick.MagickGetImageHeight(wand).toInt()
            println("MagickCanvas: Exporting pixels, size: $width x $height")

            if (width <= 0 || height <= 0) {
                return UByteArray(0) to Vector.ZERO
            }


            val pixels = UByteArray(width * height * 4) // RGBA
            val success = ImageMagick.MagickExportImagePixels(
                wand, 0, 0, width.toULong(), height.toULong(),
                "RGBA",
                ImageMagick.StorageType.CharPixel,
                pixels.refTo(0)
            )
            if (success == ImageMagick.MagickFalse) error("Failed to export pixels")
            return pixels to Vector(width, height)
        }

        companion object {
            fun fromBitmap(bitmap: Bitmap): MagickSnapshot {
                println("MagickCanvas: Creating snapshot from Bitmap, size: ${bitmap.width}x${bitmap.height}, pixels.size: ${bitmap.argbInts.size}")
                require(bitmap.width > 0 && bitmap.height > 0) { "MagickCanvas: Size must be greater than zero" }
                require(bitmap.argbInts.size == bitmap.width * bitmap.height) {
                    "MagickCanvas: Bitmap pixel array size does not match the specified size"
                }

                val backgroundPixel = ImageMagick.NewPixelWand()
                ImageMagick.PixelSetColor(backgroundPixel, "transparent")

                val img = ImageMagick.NewMagickWand() ?: error("MagickCanvas: Failed to create new MagickWand")
                ImageMagick.MagickNewImage(img, bitmap.width.convert(), bitmap.height.convert(), backgroundPixel)

                println("MagickCanvas: Importing image pixels, size: ${bitmap.width}x${bitmap.height}, pixels.size: ${bitmap.argbInts.size}")
                val res = ImageMagick.MagickImportImagePixels(
                    img,
                    0,
                    0,
                    bitmap.width.convert(),
                    bitmap.height.convert(),
                    "ARGB",
                    ImageMagick.StorageType.LongPixel,
                    bitmap.argbInts.refTo(0)
                )

                if (res == ImageMagick.MagickFalse) {
                    val err = ImageMagick.MagickGetException(img, null)
                    println("MagickCanvas: Failed to import image pixels: $err")
                    error("MagickCanvas: Failed to import image pixels: $err")
                } else {
                    println("MagickCanvas: Successfully imported image pixels")
                }

                return MagickSnapshot(img)
            }

            fun fromPixels(rgba: ByteArray, size: Vector): MagickSnapshot {
                println("MagickCanvas: Creating snapshot from pixels, size: $size, rgba.size: ${rgba.size}")
                require(size.x > 0 && size.y > 0) { "MagickCanvas: Size must be greater than zero" }
                require(rgba.size == size.x * size.y * 4) { // 4 bytes per pixel (RGBA)
                    "MagickCanvas: Byte array size does not match the specified size"
                }

                val baclgroundPixel = ImageMagick.NewPixelWand()
                ImageMagick.PixelSetColor(baclgroundPixel, "transparent")

                val img = ImageMagick.NewMagickWand() ?: error("MagickCanvas: Failed to create new MagickWand")
                ImageMagick.MagickNewImage(img, size.x.convert(), size.y.convert(), baclgroundPixel)

                println("MagickCanvas: Importing image pixels, size: $size, rgba.size: ${rgba.size}")
                println(rgba.joinToString { it.toUByte().toString(16) })

                val res = ImageMagick.MagickImportImagePixels(
                    img,
                    0,
                    0,
                    size.x.convert(),
                    size.y.convert(),
                    "RGBA",
                    ImageMagick.StorageType.CharPixel,
                    rgba.refTo(0) // Convert ByteArray to CPointer<UByte>
                )

                if (res == ImageMagick.MagickFalse) {
                    val err = ImageMagick.MagickGetException(img, null)
                    println("MagickCanvas: Failed to import image pixels: $err")
                    error("MagickCanvas: Failed to import image pixels: $err")
                } else {
                    println("MagickCanvas: Successfully imported image pixels")
                }

                return MagickCanvas.MagickSnapshot(img)
            }
        }

    }
}<|MERGE_RESOLUTION|>--- conflicted
+++ resolved
@@ -42,17 +42,8 @@
     override val context2d: Context2d = MagickContext2d(_img, pixelDensity)
 
 
-<<<<<<< HEAD
-    override fun takeSnapshot(): Async<Canvas.Snapshot> {
-        return Asyncs.constant(immidiateSnapshot())
-    }
-
-    override fun immidiateSnapshot(): Canvas.Snapshot {
+    override fun takeSnapshot(): Canvas.Snapshot {
         return MagickSnapshot(img)
-=======
-    override fun takeSnapshot(): Canvas.Snapshot {
-        return MagickSnapshot(_img)
->>>>>>> 9213b42f
     }
 
     fun saveBmp(filename: String) {
