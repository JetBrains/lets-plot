/*
 * Copyright (c) 2023. JetBrains s.r.o.
 * Use of this source code is governed by the MIT license that can be found in the LICENSE file.
 */

import org.gradle.internal.os.OperatingSystem

plugins {
    kotlin("multiplatform")
}

val imageMagickLibPath = rootProject.project.extra["imagemagick_lib_path"].toString()
val imagickDir = File(imageMagickLibPath)

if (!imagickDir.exists() || !imagickDir.isDirectory) {
<<<<<<< HEAD
    throw GradleException("⚠️ImageMagick source directory not found at: $imagickDir.\nRun the following task to init:\n\n" +
            "bash platf-imagick/init_imagemagick.sh\n\n" +
            "or install conda-forge package 'imagemagick' (does not work for Windows)\n")
=======
    logger.warn("ImageMagick source directory not found at: $imagickDir.\nRun the following task to init:\n./gradlew :initImageMagick")
>>>>>>> 6b015366
}

val os: OperatingSystem = OperatingSystem.current()
val arch = rootProject.project.extra["architecture"]
val kotlinLoggingVersion = project.extra["kotlinLogging_version"] as String

kotlin {
    val target = when {
        os.isMacOsX && arch == "arm64" -> macosArm64()
        os.isMacOsX && arch == "x86_64" -> macosX64()
        os.isLinux && arch == "arm64" -> linuxArm64()
        os.isLinux && arch == "x86_64" -> linuxX64()
        os.isWindows -> mingwX64()
        else -> throw Exception("Unsupported platform! Check project settings.")
    }

    target.compilations.getByName("main") {
        val imageMagick by cinterops.creating {
            if (os.isWindows) {
                compilerOpts += listOf("-D_LIB")
            }
            compilerOpts += listOf(
                "-I${imageMagickLibPath}/include/ImageMagick-7",
            )
        }
    }

    target.binaries.all {
        linkerOpts += listOf(
            "-Wl,-rpath,${imageMagickLibPath}/lib",
            "-L${imageMagickLibPath}/lib",
            "-lMagickWand-7.Q16HDRI",
            "-lMagickCore-7.Q16HDRI",
            "-lfontconfig",
            "-lfreetype",
            "-lexpat",
            "-lz"
        )
        if (os.isWindows) {
            linkerOpts += listOf(
                "-lurlmon",
                "-lgdi32"
            )
        }
    }

    sourceSets {
        all {
            languageSettings.optIn("kotlinx.cinterop.ExperimentalForeignApi")
        }

        commonMain {
            dependencies {
                implementation(project(":commons"))
                implementation(project(":canvas"))
                implementation(project(":platf-native"))
                implementation("io.github.microutils:kotlin-logging:${kotlinLoggingVersion}")
            }
        }

        nativeTest {
            dependencies {
                implementation(project(":demo-and-test-shared"))
                implementation(project(":demo-common-svg"))

                implementation(project(":datamodel"))
                implementation(project(":plot-base"))
                implementation(project(":plot-builder"))
                implementation(project(":plot-stem"))
                implementation(project(":plot-raster"))
            }
        }
    }
}<|MERGE_RESOLUTION|>--- conflicted
+++ resolved
@@ -13,13 +13,9 @@
 val imagickDir = File(imageMagickLibPath)
 
 if (!imagickDir.exists() || !imagickDir.isDirectory) {
-<<<<<<< HEAD
     throw GradleException("⚠️ImageMagick source directory not found at: $imagickDir.\nRun the following task to init:\n\n" +
             "bash platf-imagick/init_imagemagick.sh\n\n" +
             "or install conda-forge package 'imagemagick' (does not work for Windows)\n")
-=======
-    logger.warn("ImageMagick source directory not found at: $imagickDir.\nRun the following task to init:\n./gradlew :initImageMagick")
->>>>>>> 6b015366
 }
 
 val os: OperatingSystem = OperatingSystem.current()
