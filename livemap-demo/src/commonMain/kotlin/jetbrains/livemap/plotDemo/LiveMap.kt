--- conflicted
+++ resolved
@@ -12,20 +12,13 @@
 class LiveMap : PlotConfigDemoBase() {
     fun plotSpecList(): List<Map<String, Any>> {
         return listOf(
-<<<<<<< HEAD
-            multiLayerTooltips()
+            barWithNanValuesInData(),
+            //pieWithNullValuesInData(),
+            //barWithNullValuesInData()
+//            multiLayerTooltips()
 //            mapJoinBar(),
 //            antiMeridian(),
 //            tooltips(),
-=======
-            barWithNanValuesInData(),
-            //pieWithNullValuesInData(),
-            //barWithNullValuesInData()
-//            multiLayerTooltips(),
-//            mapJoinBar()
-//            antiMeridian()
-//            tooltips()
->>>>>>> 57ed2bd3
 //            symbol_point(),
 //            geom_point()
 //            fourPointsTwoLayers(),
