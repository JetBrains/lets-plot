--- conflicted
+++ resolved
@@ -6,15 +6,7 @@
 package jetbrains.datalore.plotDemo.model.plotAssembler
 
 import jetbrains.datalore.base.values.Color
-<<<<<<< HEAD
-import jetbrains.datalore.plot.base.Aes
-import jetbrains.datalore.plot.base.DataFrame
-import jetbrains.datalore.plot.base.DiscreteTransform
-import jetbrains.datalore.plot.base.ScaleMapper
-import jetbrains.datalore.plot.base.geom.AreaGeom
-=======
 import jetbrains.datalore.plot.base.*
->>>>>>> 08bafad6
 import jetbrains.datalore.plot.base.scale.Mappers
 import jetbrains.datalore.plot.base.scale.Scales
 import jetbrains.datalore.plot.base.stat.Stats
@@ -66,7 +58,7 @@
             Aes.FILL to filleMapper
         )
 
-        val layer = GeomLayerBuilder.demoAndTest(GeomProvider.area { AreaGeom() }, Stats.density())
+        val layer = GeomLayerBuilder.demoAndTest(GeomProvider.area(), Stats.density())
 //            .stat(Stats.density())
 //            .geom(jetbrains.datalore.plot.builder.assemble.geom.GeomProvider.area())
 //            .pos(PosProvider.wrap(PositionAdjustments.identity()))
